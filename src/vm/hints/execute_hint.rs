use std::collections::HashMap;

use num_bigint::BigInt;

use crate::types::instruction::Register;
use crate::vm::errors::vm_errors::VirtualMachineError;
use crate::vm::hints::hint_utils::{add_segment, assert_le_felt, is_nn};
use crate::vm::vm_core::VirtualMachine;

//This strucuts belong to serde, replace with import path
#[derive(Debug, PartialEq, Clone)]
pub struct Reference {
    pub pc: Option<usize>,
    pub value_address: ValueAddress,
}

#[derive(Debug, PartialEq, Clone)]
pub struct ValueAddress {
    pub register: Register,
    pub offset: i32,
}
pub fn execute_hint(
    vm: &mut VirtualMachine,
    hint_code: &[u8],
    ids: HashMap<String, BigInt>,
) -> Result<(), VirtualMachineError> {
    match std::str::from_utf8(hint_code) {
        Ok("memory[ap] = segments.add()") => add_segment(vm),
<<<<<<< HEAD
        Ok("memory[ap] = 0 if 0 <= (ids.a % PRIME) < range_check_builtin.bound else 1") => {
            is_nn(vm, ids)
        }
        Ok("from starkware.cairo.common.math_utils import assert_integer\n            assert_integer(ids.a)\n            assert_integer(ids.b)\n            a = ids.a % PRIME\n            b = ids.b % PRIME\n            assert a <= b, f'a = {a} is not less than or equal to b = {b}.'\n\n            ids.small_inputs = int(\n                a < range_check_builtin.bound and (b - a) < range_check_builtin.bound)"
        ) => assert_le_felt(vm, ids),
        Ok(hint_code) => Err(VirtualMachineError::UnknownHinError(String::from(
            hint_code,
        ))),
        Err(_) => Err(VirtualMachineError::HintException(
=======
        Ok(hint_code) => Err(VirtualMachineError::UnknownHint(String::from(hint_code))),
        Err(_) => Err(VirtualMachineError::InvalidHintEncoding(
>>>>>>> 6091bb8c
            vm.run_context.pc.clone(),
        )),
    }
}

#[cfg(test)]
mod tests {
    use crate::types::relocatable::MaybeRelocatable;
    use crate::{bigint, vm::runners::builtin_runner::RangeCheckBuiltinRunner};
    use num_bigint::{BigInt, Sign};
    use num_traits::FromPrimitive;

    use super::*;
    #[test]
    fn run_alloc_hint_empty_memory() {
        let hint_code = "memory[ap] = segments.add()".as_bytes();
        let mut vm = VirtualMachine::new(
            BigInt::new(Sign::Plus, vec![1, 0, 0, 0, 0, 0, 17, 134217728]),
            //ap value is (0,0)
            Vec::new(),
        );
        //ids and references are not needed for this test
        execute_hint(&mut vm, hint_code, HashMap::new()).expect("Error while executing hint");
        //first new segment is added
        assert_eq!(vm.segments.num_segments, 1);
        //new segment base (0,0) is inserted into ap (0,0)
        assert_eq!(
            vm.memory.get(&MaybeRelocatable::from((0, 0))),
            Ok(Some(&MaybeRelocatable::from((0, 0))))
        );
    }

    #[test]
    fn run_alloc_hint_preset_memory() {
        let hint_code = "memory[ap] = segments.add()".as_bytes();
        let mut vm = VirtualMachine::new(
            BigInt::new(Sign::Plus, vec![1, 0, 0, 0, 0, 0, 17, 134217728]),
            Vec::new(),
        );
        //Add 3 segments to the memory
        for _ in 0..3 {
            vm.segments.add(&mut vm.memory, None);
        }
        vm.run_context.ap = MaybeRelocatable::from((2, 6));
        //ids and references are not needed for this test
        execute_hint(&mut vm, hint_code, HashMap::new()).expect("Error while executing hint");
        //Segment N°4 is added
        assert_eq!(vm.segments.num_segments, 4);
        //new segment base (3,0) is inserted into ap (2,6)
        assert_eq!(
            vm.memory.get(&MaybeRelocatable::from((2, 6))),
            Ok(Some(&MaybeRelocatable::from((3, 0))))
        );
    }

    #[test]
    fn run_unknown_hint() {
        let hint_code = "random_invalid_code".as_bytes();
        let mut vm = VirtualMachine::new(
            BigInt::new(Sign::Plus, vec![1, 0, 0, 0, 0, 0, 17, 134217728]),
            Vec::new(),
        );
        assert_eq!(
<<<<<<< HEAD
            execute_hint(&mut vm, hint_code, HashMap::new()),
            Err(VirtualMachineError::UnknownHinError(
=======
            execute_hint(&mut vm, hint_code),
            Err(VirtualMachineError::UnknownHint(
>>>>>>> 6091bb8c
                String::from_utf8(hint_code.to_vec()).unwrap()
            ))
        );
    }
<<<<<<< HEAD

    #[test]
    fn run_is_nn_hint_false() {
        let hint_code =
            "memory[ap] = 0 if 0 <= (ids.a % PRIME) < range_check_builtin.bound else 1".as_bytes();
        let mut vm = VirtualMachine::new(
            BigInt::new(Sign::Plus, vec![1, 0, 0, 0, 0, 0, 17, 134217728]),
            vec![(
                "range_check".to_string(),
                Box::new(RangeCheckBuiltinRunner::new(true, bigint!(8), 8)),
            )],
        );
        for _ in 0..2 {
            vm.segments.add(&mut vm.memory, None);
        }
        //Initialize ap, fp
        vm.run_context.ap = MaybeRelocatable::from((1, 0));
        vm.run_context.fp = MaybeRelocatable::from((0, 1));
        //Insert ids into memory
        vm.memory
            .insert(
                &MaybeRelocatable::from((0, 0)),
                &MaybeRelocatable::from(bigint!(-1)),
            )
            .unwrap();
        //Create ids
        let mut ids = HashMap::<String, BigInt>::new();
        ids.insert(String::from("a"), bigint!(0));
        //Create references
        vm.references = vec![Reference {
            pc: None,
            value_address: ValueAddress {
                register: Register::FP,
                offset: -1,
            },
        }];
        //Execute the hint
        execute_hint(&mut vm, hint_code, ids).expect("Error while executing hint");
        //Check that ap now contains false (0)
        assert_eq!(
            vm.memory.get(&MaybeRelocatable::from((1, 0))),
            Ok(Some(&MaybeRelocatable::from(bigint!(0))))
        );
    }

    #[test]
    fn run_is_nn_hint_true() {
        let hint_code =
            "memory[ap] = 0 if 0 <= (ids.a % PRIME) < range_check_builtin.bound else 1".as_bytes();
        let mut vm = VirtualMachine::new(
            BigInt::new(Sign::Plus, vec![1, 0, 0, 0, 0, 0, 17, 134217728]),
            vec![(
                "range_check".to_string(),
                Box::new(RangeCheckBuiltinRunner::new(true, bigint!(8), 8)),
            )],
        );
        for _ in 0..2 {
            vm.segments.add(&mut vm.memory, None);
        }
        //Initialize ap, fp
        vm.run_context.ap = MaybeRelocatable::from((1, 0));
        vm.run_context.fp = MaybeRelocatable::from((0, 1));
        //Insert ids into memory
        vm.memory
            .insert(
                &MaybeRelocatable::from((0, 0)),
                &MaybeRelocatable::from(bigint!(1)),
            )
            .unwrap();
        //Create ids
        let mut ids = HashMap::<String, BigInt>::new();
        ids.insert(String::from("a"), bigint!(0));
        //Create references
        vm.references = vec![Reference {
            pc: None,
            value_address: ValueAddress {
                register: Register::FP,
                offset: -1,
            },
        }];
        //Execute the hint
        execute_hint(&mut vm, hint_code, ids).expect("Error while executing hint");
        //Check that ap now contains true (1)
        assert_eq!(
            vm.memory.get(&MaybeRelocatable::from((1, 0))),
            Ok(Some(&MaybeRelocatable::from(bigint!(1))))
        );
    }

    #[test]
    fn run_is_nn_hint_no_range_check_builtin() {
        let hint_code =
            "memory[ap] = 0 if 0 <= (ids.a % PRIME) < range_check_builtin.bound else 1".as_bytes();
=======
    #[test]
    fn run_invalid_encoding_hint() {
        let hint_code = [0x80];
>>>>>>> 6091bb8c
        let mut vm = VirtualMachine::new(
            BigInt::new(Sign::Plus, vec![1, 0, 0, 0, 0, 0, 17, 134217728]),
            Vec::new(),
        );
<<<<<<< HEAD
        for _ in 0..2 {
            vm.segments.add(&mut vm.memory, None);
        }
        //Initialize ap, fp
        vm.run_context.ap = MaybeRelocatable::from((1, 0));
        vm.run_context.fp = MaybeRelocatable::from((0, 1));
        //Insert ids into memory
        vm.memory
            .insert(
                &MaybeRelocatable::from((0, 0)),
                &MaybeRelocatable::from(bigint!(1)),
            )
            .unwrap();
        //Create ids
        let mut ids = HashMap::<String, BigInt>::new();
        ids.insert(String::from("a"), bigint!(0));
        //Create references
        vm.references = vec![Reference {
            pc: None,
            value_address: ValueAddress {
                register: Register::FP,
                offset: -1,
            },
        }];
        //Execute the hint
        assert_eq!(
            execute_hint(&mut vm, hint_code, ids),
            Err(VirtualMachineError::NoRangeCheckBuiltin)
        );
    }

    #[test]
    fn run_is_nn_hint_incorrect_ids() {
        let hint_code =
            "memory[ap] = 0 if 0 <= (ids.a % PRIME) < range_check_builtin.bound else 1".as_bytes();
        let mut vm = VirtualMachine::new(
            BigInt::new(Sign::Plus, vec![1, 0, 0, 0, 0, 0, 17, 134217728]),
            vec![(
                "range_check".to_string(),
                Box::new(RangeCheckBuiltinRunner::new(true, bigint!(8), 8)),
            )],
        );
        for _ in 0..2 {
            vm.segments.add(&mut vm.memory, None);
        }
        //Initialize ap
        vm.run_context.ap = MaybeRelocatable::from((1, 0));
        //Create ids
        let mut ids = HashMap::<String, BigInt>::new();
        ids.insert(String::from("b"), bigint!(0));
        //Execute the hint
        assert_eq!(
            execute_hint(&mut vm, hint_code, ids),
            Err(VirtualMachineError::IncorrectIds(
                vec![String::from("a")],
                vec![String::from("b")]
            ))
        );
    }

    #[test]
    fn run_is_nn_hint_cant_get_ids_from_memory() {
        let hint_code =
            "memory[ap] = 0 if 0 <= (ids.a % PRIME) < range_check_builtin.bound else 1".as_bytes();
        let mut vm = VirtualMachine::new(
            BigInt::new(Sign::Plus, vec![1, 0, 0, 0, 0, 0, 17, 134217728]),
            vec![(
                "range_check".to_string(),
                Box::new(RangeCheckBuiltinRunner::new(true, bigint!(8), 8)),
            )],
        );
        for _ in 0..2 {
            vm.segments.add(&mut vm.memory, None);
        }
        //Initialize ap, fp
        vm.run_context.ap = MaybeRelocatable::from((1, 0));
        vm.run_context.fp = MaybeRelocatable::from((0, 1));
        //Dont insert ids into memory
        //Create ids
        let mut ids = HashMap::<String, BigInt>::new();
        ids.insert(String::from("a"), bigint!(0));
        //Create references
        vm.references = vec![Reference {
            pc: None,
            value_address: ValueAddress {
                register: Register::FP,
                offset: -1,
            },
        }];
        //Execute the hint
        assert_eq!(
            execute_hint(&mut vm, hint_code, ids),
            Err(VirtualMachineError::MemoryGet(MaybeRelocatable::from((
                0, 0
            ))))
        );
    }

    #[test]
    fn run_is_nn_hint_ids_are_relocatable_values() {
        let hint_code =
            "memory[ap] = 0 if 0 <= (ids.a % PRIME) < range_check_builtin.bound else 1".as_bytes();
        let mut vm = VirtualMachine::new(
            BigInt::new(Sign::Plus, vec![1, 0, 0, 0, 0, 0, 17, 134217728]),
            vec![(
                "range_check".to_string(),
                Box::new(RangeCheckBuiltinRunner::new(true, bigint!(8), 8)),
            )],
        );
        for _ in 0..2 {
            vm.segments.add(&mut vm.memory, None);
        }
        //Initialize ap, fp
        vm.run_context.ap = MaybeRelocatable::from((1, 0));
        vm.run_context.fp = MaybeRelocatable::from((0, 1));
        //Insert ids into memory
        vm.memory
            .insert(
                &MaybeRelocatable::from((0, 0)),
                &MaybeRelocatable::from((2, 3)),
            )
            .unwrap();
        //Create ids
        let mut ids = HashMap::<String, BigInt>::new();
        ids.insert(String::from("a"), bigint!(0));
        //Create references
        vm.references = vec![Reference {
            pc: None,
            value_address: ValueAddress {
                register: Register::FP,
                offset: -1,
            },
        }];
        //Execute the hint
        assert_eq!(
            execute_hint(&mut vm, hint_code, ids),
            Err(VirtualMachineError::ExpectedInteger(
                MaybeRelocatable::from((0, 0))
            ))
        );
    }

    #[test]
    fn run_assert_le_felt_valid() {
        let hint_code = "from starkware.cairo.common.math_utils import assert_integer
            assert_integer(ids.a)
            assert_integer(ids.b)
            a = ids.a % PRIME
            b = ids.b % PRIME
            assert a <= b, f'a = {a} is not less than or equal to b = {b}.'

            ids.small_inputs = int(
                a < range_check_builtin.bound and (b - a) < range_check_builtin.bound)"
            .as_bytes();
        let mut vm = VirtualMachine::new(
            BigInt::new(Sign::Plus, vec![1, 0, 0, 0, 0, 0, 17, 134217728]),
            vec![(
                "range_check".to_string(),
                Box::new(RangeCheckBuiltinRunner::new(true, bigint!(8), 8)),
            )],
        );
        for _ in 0..2 {
            vm.segments.add(&mut vm.memory, None);
        }
        //Initialize fp
        vm.run_context.fp = MaybeRelocatable::from((0, 4));
        //Insert ids into memory
        //ids.a
        vm.memory
            .insert(
                &MaybeRelocatable::from((0, 0)),
                &MaybeRelocatable::from(bigint!(1)),
            )
            .unwrap();
        //ids.b
        vm.memory
            .insert(
                &MaybeRelocatable::from((0, 1)),
                &MaybeRelocatable::from(bigint!(2)),
            )
            .unwrap();
        //create memory gap, so ids.small_inputs contains None
        vm.memory
            .insert(
                &MaybeRelocatable::from((0, 3)),
                &MaybeRelocatable::from(bigint!(4)),
            )
            .unwrap();
        //Create ids
        let mut ids = HashMap::<String, BigInt>::new();
        ids.insert(String::from("a"), bigint!(0));
        ids.insert(String::from("b"), bigint!(1));
        ids.insert(String::from("small_inputs"), bigint!(2));
        //Create references
        vm.references = vec![
            Reference {
                pc: None,
                value_address: ValueAddress {
                    register: Register::FP,
                    offset: -4,
                },
            },
            Reference {
                pc: None,
                value_address: ValueAddress {
                    register: Register::FP,
                    offset: -3,
                },
            },
            Reference {
                pc: None,
                value_address: ValueAddress {
                    register: Register::FP,
                    offset: -2,
                },
            },
        ];
        //Execute the hint
        assert_eq!(execute_hint(&mut vm, hint_code, ids), Ok(()));
        //Hint would return an error if the assertion fails
    }

    #[test]
    fn run_is_assert_le_felt_invalid() {
        let hint_code = "from starkware.cairo.common.math_utils import assert_integer
            assert_integer(ids.a)
            assert_integer(ids.b)
            a = ids.a % PRIME
            b = ids.b % PRIME
            assert a <= b, f'a = {a} is not less than or equal to b = {b}.'

            ids.small_inputs = int(
                a < range_check_builtin.bound and (b - a) < range_check_builtin.bound)"
            .as_bytes();
        let mut vm = VirtualMachine::new(
            BigInt::new(Sign::Plus, vec![1, 0, 0, 0, 0, 0, 17, 134217728]),
            vec![(
                "range_check".to_string(),
                Box::new(RangeCheckBuiltinRunner::new(true, bigint!(8), 8)),
            )],
        );
        for _ in 0..2 {
            vm.segments.add(&mut vm.memory, None);
        }
        //Initialize fp
        vm.run_context.fp = MaybeRelocatable::from((0, 4));
        //Insert ids into memory
        //ids.a
        vm.memory
            .insert(
                &MaybeRelocatable::from((0, 0)),
                &MaybeRelocatable::from(bigint!(2)),
            )
            .unwrap();
        //ids.b
        vm.memory
            .insert(
                &MaybeRelocatable::from((0, 1)),
                &MaybeRelocatable::from(bigint!(1)),
            )
            .unwrap();
        //create memory gap, so ids.small_inputs contains None
        vm.memory
            .insert(
                &MaybeRelocatable::from((0, 3)),
                &MaybeRelocatable::from(bigint!(4)),
            )
            .unwrap();
        //Create ids
        let mut ids = HashMap::<String, BigInt>::new();
        ids.insert(String::from("a"), bigint!(0));
        ids.insert(String::from("b"), bigint!(1));
        ids.insert(String::from("small_inputs"), bigint!(2));
        //Create references
        vm.references = vec![
            Reference {
                pc: None,
                value_address: ValueAddress {
                    register: Register::FP,
                    offset: -4,
                },
            },
            Reference {
                pc: None,
                value_address: ValueAddress {
                    register: Register::FP,
                    offset: -3,
                },
            },
            Reference {
                pc: None,
                value_address: ValueAddress {
                    register: Register::FP,
                    offset: -2,
                },
            },
        ];
        //Execute the hint
        assert_eq!(
            execute_hint(&mut vm, hint_code, ids),
            Err(VirtualMachineError::NonLeFelt(bigint!(2), bigint!(1)))
=======
        assert_eq!(
            execute_hint(&mut vm, &hint_code),
            Err(VirtualMachineError::InvalidHintEncoding(vm.run_context.pc))
>>>>>>> 6091bb8c
        );
    }
}<|MERGE_RESOLUTION|>--- conflicted
+++ resolved
@@ -26,20 +26,13 @@
 ) -> Result<(), VirtualMachineError> {
     match std::str::from_utf8(hint_code) {
         Ok("memory[ap] = segments.add()") => add_segment(vm),
-<<<<<<< HEAD
         Ok("memory[ap] = 0 if 0 <= (ids.a % PRIME) < range_check_builtin.bound else 1") => {
             is_nn(vm, ids)
         }
         Ok("from starkware.cairo.common.math_utils import assert_integer\n            assert_integer(ids.a)\n            assert_integer(ids.b)\n            a = ids.a % PRIME\n            b = ids.b % PRIME\n            assert a <= b, f'a = {a} is not less than or equal to b = {b}.'\n\n            ids.small_inputs = int(\n                a < range_check_builtin.bound and (b - a) < range_check_builtin.bound)"
         ) => assert_le_felt(vm, ids),
-        Ok(hint_code) => Err(VirtualMachineError::UnknownHinError(String::from(
-            hint_code,
-        ))),
-        Err(_) => Err(VirtualMachineError::HintException(
-=======
         Ok(hint_code) => Err(VirtualMachineError::UnknownHint(String::from(hint_code))),
         Err(_) => Err(VirtualMachineError::InvalidHintEncoding(
->>>>>>> 6091bb8c
             vm.run_context.pc.clone(),
         )),
     }
@@ -103,18 +96,12 @@
             Vec::new(),
         );
         assert_eq!(
-<<<<<<< HEAD
             execute_hint(&mut vm, hint_code, HashMap::new()),
-            Err(VirtualMachineError::UnknownHinError(
-=======
-            execute_hint(&mut vm, hint_code),
             Err(VirtualMachineError::UnknownHint(
->>>>>>> 6091bb8c
                 String::from_utf8(hint_code.to_vec()).unwrap()
             ))
         );
     }
-<<<<<<< HEAD
 
     #[test]
     fn run_is_nn_hint_false() {
@@ -205,19 +192,26 @@
     }
 
     #[test]
+    fn run_invalid_encoding_hint() {
+        let hint_code = [0x80];
+        let mut vm = VirtualMachine::new(
+            BigInt::new(Sign::Plus, vec![1, 0, 0, 0, 0, 0, 17, 134217728]),
+            Vec::new(),
+        );
+        assert_eq!(
+            execute_hint(&mut vm, &hint_code, HashMap::new()),
+            Err(VirtualMachineError::InvalidHintEncoding(vm.run_context.pc))
+        );
+    }
+
+    #[test]
     fn run_is_nn_hint_no_range_check_builtin() {
         let hint_code =
             "memory[ap] = 0 if 0 <= (ids.a % PRIME) < range_check_builtin.bound else 1".as_bytes();
-=======
-    #[test]
-    fn run_invalid_encoding_hint() {
-        let hint_code = [0x80];
->>>>>>> 6091bb8c
         let mut vm = VirtualMachine::new(
             BigInt::new(Sign::Plus, vec![1, 0, 0, 0, 0, 0, 17, 134217728]),
             Vec::new(),
         );
-<<<<<<< HEAD
         for _ in 0..2 {
             vm.segments.add(&mut vm.memory, None);
         }
@@ -244,7 +238,7 @@
         }];
         //Execute the hint
         assert_eq!(
-            execute_hint(&mut vm, hint_code, ids),
+            execute_hint(&mut vm, &hint_code, ids),
             Err(VirtualMachineError::NoRangeCheckBuiltin)
         );
     }
@@ -519,11 +513,6 @@
         assert_eq!(
             execute_hint(&mut vm, hint_code, ids),
             Err(VirtualMachineError::NonLeFelt(bigint!(2), bigint!(1)))
-=======
-        assert_eq!(
-            execute_hint(&mut vm, &hint_code),
-            Err(VirtualMachineError::InvalidHintEncoding(vm.run_context.pc))
->>>>>>> 6091bb8c
         );
     }
 }