--- conflicted
+++ resolved
@@ -60,7 +60,6 @@
     pub immediate: Option<BigInt>,
 }
 
-<<<<<<< HEAD
 pub fn get_vm_proxy(vm: &mut VirtualMachine) -> VMProxy {
     VMProxy {
         memory: &mut vm.memory,
@@ -73,196 +72,6 @@
         prime: &vm.prime,
     }
 }
-pub fn execute_hint(
-    vm_proxy: &mut VMProxy,
-    hint_code: &[u8],
-    ids: HashMap<String, BigInt>,
-    ap_tracking: &ApTracking,
-) -> Result<(), VirtualMachineError> {
-    match std::str::from_utf8(hint_code) {
-        Ok("memory[ap] = segments.add()") => add_segment(vm_proxy),
-        Ok("memory[ap] = 0 if 0 <= (ids.a % PRIME) < range_check_builtin.bound else 1") => is_nn(vm_proxy, &ids, None),
-        Ok("memory[ap] = 0 if 0 <= ((-ids.a - 1) % PRIME) < range_check_builtin.bound else 1") => {
-            is_nn_out_of_range(vm_proxy, &ids, None)
-        }
-        Ok("memory[ap] = 0 if (ids.a % PRIME) <= (ids.b % PRIME) else 1") => is_le_felt(vm_proxy, &ids, None),
-        Ok("from starkware.cairo.common.math_utils import assert_integer\nassert_integer(ids.a)\nassert_integer(ids.b)\na = ids.a % PRIME\nb = ids.b % PRIME\nassert a <= b, f'a = {a} is not less than or equal to b = {b}.'\n\nids.small_inputs = int(\n    a < range_check_builtin.bound and (b - a) < range_check_builtin.bound)",
-        ) => assert_le_felt(vm_proxy, &ids, None),
-        Ok("from starkware.cairo.common.math_utils import as_int\n\n# Correctness check.\nvalue = as_int(ids.value, PRIME) % PRIME\nassert value < ids.UPPER_BOUND, f'{value} is outside of the range [0, 2**250).'\n\n# Calculation for the assertion.\nids.high, ids.low = divmod(ids.value, ids.SHIFT)",
-        ) => assert_250_bit(vm_proxy, &ids, None),
-        Ok("from starkware.cairo.common.math_utils import is_positive\nids.is_positive = 1 if is_positive(\n    value=ids.value, prime=PRIME, rc_bound=range_check_builtin.bound) else 0"
-        ) => is_positive(vm_proxy, &ids, Some(ap_tracking)),
-        Ok("assert ids.value == 0, 'split_int(): value is out of range.'"
-        ) => split_int_assert_range(vm_proxy, &ids, None),
-        Ok("memory[ids.output] = res = (int(ids.value) % PRIME) % ids.base\nassert res < ids.bound, f'split_int(): Limb {res} is out of range.'"
-        ) => split_int(vm_proxy, &ids, None),
-        Ok("from starkware.cairo.lang.vm.relocatable import RelocatableValue\nboth_ints = isinstance(ids.a, int) and isinstance(ids.b, int)\nboth_relocatable = (\n    isinstance(ids.a, RelocatableValue) and isinstance(ids.b, RelocatableValue) and\n    ids.a.segment_index == ids.b.segment_index)\nassert both_ints or both_relocatable, \\\n    f'assert_not_equal failed: non-comparable values: {ids.a}, {ids.b}.'\nassert (ids.a - ids.b) % PRIME != 0, f'assert_not_equal failed: {ids.a} = {ids.b}.'"
-        ) => assert_not_equal(vm_proxy, &ids, None),
-        Ok("from starkware.cairo.common.math_utils import assert_integer\nassert_integer(ids.a)\nassert 0 <= ids.a % PRIME < range_check_builtin.bound, f'a = {ids.a} is out of range.'"
-        ) => assert_nn(vm_proxy, &ids, None),
-        Ok("from starkware.python.math_utils import isqrt\nvalue = ids.value % PRIME\nassert value < 2 ** 250, f\"value={value} is outside of the range [0, 2**250).\"\nassert 2 ** 250 < PRIME\nids.root = isqrt(value)"
-        ) => sqrt(vm_proxy, &ids, None),
-        Ok("from starkware.cairo.common.math_utils import assert_integer\nassert_integer(ids.value)\nassert ids.value % PRIME != 0, f'assert_not_zero failed: {ids.value} = 0.'"
-        ) => assert_not_zero(vm_proxy, &ids, None),
-        Ok("vm_exit_scope()") => exit_scope(vm_proxy),
-        Ok("vm_enter_scope({'n': ids.len})") => memcpy_enter_scope(vm_proxy, &ids, Some(ap_tracking)),
-        Ok("vm_enter_scope({'n': ids.n})") => memset_enter_scope(vm_proxy, &ids, Some(ap_tracking)),
-        Ok("n -= 1\nids.continue_copying = 1 if n > 0 else 0") => memcpy_continue_copying(vm_proxy, &ids, Some(ap_tracking)),
-        Ok("n -= 1\nids.continue_loop = 1 if n > 0 else 0") => memset_continue_loop(vm_proxy, &ids, Some(ap_tracking)),
-        Ok("from starkware.cairo.common.math_utils import assert_integer\nassert ids.MAX_HIGH < 2**128 and ids.MAX_LOW < 2**128\nassert PRIME - 1 == ids.MAX_HIGH * 2**128 + ids.MAX_LOW\nassert_integer(ids.value)\nids.low = ids.value & ((1 << 128) - 1)\nids.high = ids.value >> 128"
-        ) => split_felt(vm_proxy, &ids, None),
-        Ok("from starkware.cairo.common.math_utils import assert_integer\nassert_integer(ids.div)\nassert 0 < ids.div <= PRIME // range_check_builtin.bound, \\\n    f'div={hex(ids.div)} is out of the valid range.'\nids.q, ids.r = divmod(ids.value, ids.div)"
-        ) => unsigned_div_rem(vm_proxy, &ids, None),
-        Ok("from starkware.cairo.common.math_utils import as_int, assert_integer\n\nassert_integer(ids.div)\nassert 0 < ids.div <= PRIME // range_check_builtin.bound, \\\n    f'div={hex(ids.div)} is out of the valid range.'\n\nassert_integer(ids.bound)\nassert ids.bound <= range_check_builtin.bound // 2, \\\n    f'bound={hex(ids.bound)} is out of the valid range.'\n\nint_value = as_int(ids.value, PRIME)\nq, ids.r = divmod(int_value, ids.div)\n\nassert -ids.bound <= q < ids.bound, \\\n    f'{int_value} / {ids.div} = {q} is out of the range [{-ids.bound}, {ids.bound}).'\n\nids.biased_q = q + ids.bound"
-        ) => signed_div_rem(vm_proxy, &ids, None),
-        Ok("from starkware.cairo.common.math_utils import assert_integer\nassert_integer(ids.a)\nassert_integer(ids.b)\nassert (ids.a % PRIME) < (ids.b % PRIME), \\\n    f'a = {ids.a % PRIME} is not less than b = {ids.b % PRIME}.'"
-        ) => assert_lt_felt(vm_proxy, &ids, None),
-        Ok("array_ptr = ids.array_ptr\nelm_size = ids.elm_size\nassert isinstance(elm_size, int) and elm_size > 0, \\\n    f'Invalid value for elm_size. Got: {elm_size}.'\nkey = ids.key\n\nif '__find_element_index' in globals():\n    ids.index = __find_element_index\n    found_key = memory[array_ptr + elm_size * __find_element_index]\n    assert found_key == key, \\\n        f'Invalid index found in __find_element_index. index: {__find_element_index}, ' \\\n        f'expected key {key}, found key: {found_key}.'\n    # Delete __find_element_index to make sure it's not used for the next calls.\n    del __find_element_index\nelse:\n    n_elms = ids.n_elms\n    assert isinstance(n_elms, int) and n_elms >= 0, \\\n        f'Invalid value for n_elms. Got: {n_elms}.'\n    if '__find_element_max_size' in globals():\n        assert n_elms <= __find_element_max_size, \\\n            f'find_element() can only be used with n_elms<={__find_element_max_size}. ' \\\n            f'Got: n_elms={n_elms}.'\n\n    for i in range(n_elms):\n        if memory[array_ptr + elm_size * i] == key:\n            ids.index = i\n            break\n    else:\n        raise ValueError(f'Key {key} was not found.')"
-        ) => find_element(vm_proxy, &ids, None),
-        Ok("array_ptr = ids.array_ptr\nelm_size = ids.elm_size\nassert isinstance(elm_size, int) and elm_size > 0, \\\n    f'Invalid value for elm_size. Got: {elm_size}.'\n\nn_elms = ids.n_elms\nassert isinstance(n_elms, int) and n_elms >= 0, \\\n    f'Invalid value for n_elms. Got: {n_elms}.'\nif '__find_element_max_size' in globals():\n    assert n_elms <= __find_element_max_size, \\\n        f'find_element() can only be used with n_elms<={__find_element_max_size}. ' \\\n        f'Got: n_elms={n_elms}.'\n\nfor i in range(n_elms):\n    if memory[array_ptr + elm_size * i] >= ids.key:\n        ids.index = i\n        break\nelse:\n    ids.index = n_elms"
-        ) => search_sorted_lower(vm_proxy, &ids, None),
-        Ok("ids.locs.bit = (ids.prev_locs.exp % PRIME) & 1") => pow(vm_proxy, &ids, Some(ap_tracking)),
-        Ok("assert ids.elm_size > 0\nassert ids.set_ptr <= ids.set_end_ptr\nelm_list = memory.get_range(ids.elm_ptr, ids.elm_size)\nfor i in range(0, ids.set_end_ptr - ids.set_ptr, ids.elm_size):\n    if memory.get_range(ids.set_ptr + i, ids.elm_size) == elm_list:\n        ids.index = i // ids.elm_size\n        ids.is_elm_in_set = 1\n        break\nelse:\n    ids.is_elm_in_set = 0"
-        ) => set_add(vm_proxy, &ids, None),
-        Ok("if '__dict_manager' not in globals():\n    from starkware.cairo.common.dict import DictManager\n    __dict_manager = DictManager()\n\nmemory[ap] = __dict_manager.new_dict(segments, initial_dict)\ndel initial_dict"
-        ) => dict_new(vm_proxy),
-        Ok("dict_tracker = __dict_manager.get_tracker(ids.dict_ptr)\ndict_tracker.current_ptr += ids.DictAccess.SIZE\nids.value = dict_tracker.data[ids.key]"
-        ) => dict_read(vm_proxy, &ids, None),
-        Ok("dict_tracker = __dict_manager.get_tracker(ids.dict_ptr)\ndict_tracker.current_ptr += ids.DictAccess.SIZE\nids.dict_ptr.prev_value = dict_tracker.data[ids.key]\ndict_tracker.data[ids.key] = ids.new_value"
-        ) => dict_write(vm_proxy, &ids, None),
-        Ok("if '__dict_manager' not in globals():\n    from starkware.cairo.common.dict import DictManager\n    __dict_manager = DictManager()\n\nmemory[ap] = __dict_manager.new_default_dict(segments, ids.default_value)"
-        ) => default_dict_new(vm_proxy, &ids, Some(ap_tracking)),
-        Ok("current_access_indices = sorted(access_indices[key])[::-1]\ncurrent_access_index = current_access_indices.pop()\nmemory[ids.range_check_ptr] = current_access_index"
-        ) => squash_dict_inner_first_iteration(vm_proxy, &ids, Some(ap_tracking)),
-        Ok("ids.should_skip_loop = 0 if current_access_indices else 1"
-        ) => squash_dict_inner_skip_loop(vm_proxy, &ids, Some(ap_tracking)),
-        Ok("new_access_index = current_access_indices.pop()\nids.loop_temps.index_delta_minus1 = new_access_index - current_access_index - 1\ncurrent_access_index = new_access_index"
-        ) => squash_dict_inner_check_access_index(vm_proxy, &ids, Some(ap_tracking)),
-        Ok("ids.loop_temps.should_continue = 1 if current_access_indices else 0"
-        ) => squash_dict_inner_continue_loop(vm_proxy, &ids, Some(ap_tracking)),
-        Ok("assert len(keys) == 0") => squash_dict_inner_assert_len_keys(vm_proxy),
-        Ok("assert len(current_access_indices) == 0") => squash_dict_inner_len_assert(vm_proxy),
-        Ok("assert ids.n_used_accesses == len(access_indices[key])") => squash_dict_inner_used_accesses_assert(vm_proxy, &ids, Some(ap_tracking)),
-        Ok("assert len(keys) > 0, 'No keys left but remaining_accesses > 0.'\nids.next_key = key = keys.pop()"
-        ) => squash_dict_inner_next_key(vm_proxy, &ids, Some(ap_tracking)),
-        Ok("dict_access_size = ids.DictAccess.SIZE\naddress = ids.dict_accesses.address_\nassert ids.ptr_diff % dict_access_size == 0, \\\n    'Accesses array size must be divisible by DictAccess.SIZE'\nn_accesses = ids.n_accesses\nif '__squash_dict_max_size' in globals():\n    assert n_accesses <= __squash_dict_max_size, \\\n        f'squash_dict() can only be used with n_accesses<={__squash_dict_max_size}. ' \\\n        f'Got: n_accesses={n_accesses}.'\n# A map from key to the list of indices accessing it.\naccess_indices = {}\nfor i in range(n_accesses):\n    key = memory[address + dict_access_size * i]\n    access_indices.setdefault(key, []).append(i)\n# Descending list of keys.\nkeys = sorted(access_indices.keys(), reverse=True)\n# Are the keys used bigger than range_check bound.\nids.big_keys = 1 if keys[0] >= range_check_builtin.bound else 0\nids.first_key = key = keys.pop()"
-        ) => squash_dict(vm_proxy, &ids, Some(ap_tracking)),
-        Ok("vm_enter_scope()") => enter_scope(vm_proxy),
-        Ok("# Verify dict pointer and prev value.\ndict_tracker = __dict_manager.get_tracker(ids.dict_ptr)\ncurrent_value = dict_tracker.data[ids.key]\nassert current_value == ids.prev_value, \\\n    f'Wrong previous value in dict. Got {ids.prev_value}, expected {current_value}.'\n\n# Update value.\ndict_tracker.data[ids.key] = ids.new_value\ndict_tracker.current_ptr += ids.DictAccess.SIZE"
-        ) => dict_update(vm_proxy, &ids, None),
-        Ok("# Prepare arguments for dict_new. In particular, the same dictionary values should be copied\n# to the new (squashed) dictionary.\nvm_enter_scope({\n    # Make __dict_manager accessible.\n    '__dict_manager': __dict_manager,\n    # Create a copy of the dict, in case it changes in the future.\n    'initial_dict': dict(__dict_manager.get_dict(ids.dict_accesses_end)),\n})"
-        ) => dict_squash_copy_dict(vm_proxy, &ids, Some(ap_tracking)),
-        Ok("# Update the DictTracker's current_ptr to point to the end of the squashed dict.\n__dict_manager.get_tracker(ids.squashed_dict_start).current_ptr = \\\n    ids.squashed_dict_end.address_"
-        ) => dict_squash_update_ptr(vm_proxy, &ids, Some(ap_tracking)),
-        Ok("sum_low = ids.a.low + ids.b.low\nids.carry_low = 1 if sum_low >= ids.SHIFT else 0\nsum_high = ids.a.high + ids.b.high + ids.carry_low\nids.carry_high = 1 if sum_high >= ids.SHIFT else 0"
-        ) => uint256_add(vm_proxy, &ids, None),
-        Ok("ids.low = ids.a & ((1<<64) - 1)\nids.high = ids.a >> 64") => split_64(vm_proxy, &ids, None),
-        Ok("vm_enter_scope(dict(__usort_max_size = globals().get('__usort_max_size')))"
-        ) => usort_enter_scope(vm_proxy),
-        Ok("from collections import defaultdict\n\ninput_ptr = ids.input\ninput_len = int(ids.input_len)\nif __usort_max_size is not None:\n    assert input_len <= __usort_max_size, (\n        f\"usort() can only be used with input_len<={__usort_max_size}. \"\n        f\"Got: input_len={input_len}.\"\n    )\n\npositions_dict = defaultdict(list)\nfor i in range(input_len):\n    val = memory[input_ptr + i]\n    positions_dict[val].append(i)\n\noutput = sorted(positions_dict.keys())\nids.output_len = len(output)\nids.output = segments.gen_arg(output)\nids.multiplicities = segments.gen_arg([len(positions_dict[k]) for k in output])"
-        ) => usort_body(vm_proxy, &ids, None),
-        Ok("last_pos = 0\npositions = positions_dict[ids.value][::-1]"
-        ) => verify_usort(vm_proxy, &ids, None),
-        Ok("assert len(positions) == 0") => verify_multiplicity_assert(vm_proxy),
-        Ok("current_pos = positions.pop()\nids.next_item_index = current_pos - last_pos\nlast_pos = current_pos + 1"
-        ) => verify_multiplicity_body(vm_proxy, &ids, None),
-        Ok("from starkware.cairo.common.cairo_blake2s.blake2s_utils import compute_blake2s_func\ncompute_blake2s_func(segments=segments, output_ptr=ids.output)"
-        ) => compute_blake2s(vm_proxy, &ids, Some(ap_tracking)),
-        Ok("from starkware.python.math_utils import isqrt\nn = (ids.n.high << 128) + ids.n.low\nroot = isqrt(n)\nassert 0 <= root < 2 ** 128\nids.root.low = root\nids.root.high = 0"
-        ) => uint256_sqrt(vm_proxy, &ids, None),
-        Ok("memory[ap] = 1 if 0 <= (ids.a.high % PRIME) < 2 ** 127 else 0") => uint256_signed_nn(vm_proxy, &ids, None),
-        Ok("from starkware.cairo.common.cairo_secp.secp_utils import split\n\nsegments.write_arg(ids.res.address_, split(value))") => nondet_bigint3(vm_proxy, &ids, Some(ap_tracking)),
-        Ok("from starkware.cairo.common.cairo_secp.secp_utils import SECP_P, pack\n\nq, r = divmod(pack(ids.val, PRIME), SECP_P)\nassert r == 0, f\"verify_zero: Invalid input {ids.val.d0, ids.val.d1, ids.val.d2}.\"\nids.q = q % PRIME") => verify_zero(vm_proxy, &ids, Some(ap_tracking)),
-        Ok("from starkware.cairo.common.cairo_secp.secp_utils import SECP_P, pack\n\nvalue = pack(ids.x, PRIME) % SECP_P") => reduce(vm_proxy, &ids, None),
-        Ok("a = (ids.a.high << 128) + ids.a.low\ndiv = (ids.div.high << 128) + ids.div.low\nquotient, remainder = divmod(a, div)\n\nids.quotient.low = quotient & ((1 << 128) - 1)\nids.quotient.high = quotient >> 128\nids.remainder.low = remainder & ((1 << 128) - 1)\nids.remainder.high = remainder >> 128"
-        ) => uint256_unsigned_div_rem(vm_proxy, &ids, None),
-        Ok("# Add dummy pairs of input and output.\nfrom starkware.cairo.common.cairo_blake2s.blake2s_utils import IV, blake2s_compress\n\n_n_packed_instances = int(ids.N_PACKED_INSTANCES)\nassert 0 <= _n_packed_instances < 20\n_blake2s_input_chunk_size_felts = int(ids.INPUT_BLOCK_FELTS)\nassert 0 <= _blake2s_input_chunk_size_felts < 100\n\nmessage = [0] * _blake2s_input_chunk_size_felts\nmodified_iv = [IV[0] ^ 0x01010020] + IV[1:]\noutput = blake2s_compress(\n    message=message,\n    h=modified_iv,\n    t0=0,\n    t1=0,\n    f0=0xffffffff,\n    f1=0,\n)\npadding = (modified_iv + message + [0, 0xffffffff] + output) * (_n_packed_instances - 1)\nsegments.write_arg(ids.blake2s_ptr_end, padding)"
-        ) => finalize_blake2s(vm_proxy, &ids, Some(ap_tracking)),
-
-        Ok("ids.low = (ids.x.d0 + ids.x.d1 * ids.BASE) & ((1 << 128) - 1)"
-        ) => bigint_to_uint256(vm_proxy, &ids, None),
-        Ok("B = 32\nMASK = 2 ** 32 - 1\nsegments.write_arg(ids.data, [(ids.low >> (B * i)) & MASK for i in range(4)])\nsegments.write_arg(ids.data + 4, [(ids.high >> (B * i)) & MASK for i in range(4)]"
-        ) => blake2s_add_uint256(vm_proxy, &ids, Some(ap_tracking)),
-        Ok("B = 32\nMASK = 2 ** 32 - 1\nsegments.write_arg(ids.data, [(ids.high >> (B * (3 - i))) & MASK for i in range(4)])\nsegments.write_arg(ids.data + 4, [(ids.low >> (B * (3 - i))) & MASK for i in range(4)])"
-        ) => blake2s_add_uint256_bigend(vm_proxy, &ids, Some(ap_tracking)),
-        Ok("from eth_hash.auto import keccak\n\ndata, length = ids.data, ids.length\n\nif '__keccak_max_size' in globals():\n    assert length <= __keccak_max_size, \\\n        f'unsafe_keccak() can only be used with length<={__keccak_max_size}. ' \\\n        f'Got: length={length}.'\n\nkeccak_input = bytearray()\nfor word_i, byte_i in enumerate(range(0, length, 16)):\n    word = memory[data + word_i]\n    n_bytes = min(16, length - byte_i)\n    assert 0 <= word < 2 ** (8 * n_bytes)\n    keccak_input += word.to_bytes(n_bytes, 'big')\n\nhashed = keccak(keccak_input)\nids.high = int.from_bytes(hashed[:16], 'big')\nids.low = int.from_bytes(hashed[16:32], 'big')"
-        ) => unsafe_keccak(vm_proxy, &ids, None),
-        Ok("from eth_hash.auto import keccak\nkeccak_input = bytearray()\nn_elms = ids.keccak_state.end_ptr - ids.keccak_state.start_ptr\nfor word in memory.get_range(ids.keccak_state.start_ptr, n_elms):\n    keccak_input += word.to_bytes(16, 'big')\nhashed = keccak(keccak_input)\nids.high = int.from_bytes(hashed[:16], 'big')\nids.low = int.from_bytes(hashed[16:32], 'big')"
-        ) => unsafe_keccak_finalize(vm_proxy, &ids, None),
-        Ok(hint_code) => Err(VirtualMachineError::UnknownHint(String::from(hint_code))),
-        Err(_) => Err(VirtualMachineError::InvalidHintEncoding(
-            vm_proxy.run_context.pc.clone(),
-        )),
-    }
-}
-#[cfg(test)]
-mod tests {
-    use crate::bigint;
-    use crate::types::exec_scope::PyValueType;
-    use crate::types::relocatable::MaybeRelocatable;
-    use crate::vm::errors::{exec_scope_errors::ExecScopeError, memory_errors::MemoryError};
-    use num_bigint::{BigInt, Sign};
-
-    use super::*;
-
-    #[test]
-    fn run_alloc_hint_empty_memory() {
-        let hint_code = "memory[ap] = segments.add()".as_bytes();
-        let mut vm = VirtualMachine::new(
-            BigInt::new(Sign::Plus, vec![1, 0, 0, 0, 0, 0, 17, 134217728]),
-            //ap value is (0,0)
-            Vec::new(),
-            false,
-        );
-        //ids and references are not needed for this test
-        {
-            let mut variables = get_vm_proxy(&mut vm);
-            execute_hint(
-                &mut variables,
-                hint_code,
-                HashMap::new(),
-                &ApTracking::new(),
-            )
-            .expect("Error while executing hint");
-        }
-        //first new segment is added
-        assert_eq!(vm.segments.num_segments, 1);
-        //new segment base (0,0) is inserted into ap (0,0)
-        assert_eq!(
-            vm.memory.get(&MaybeRelocatable::from((0, 0))),
-            Ok(Some(&MaybeRelocatable::from((0, 0))))
-        );
-    }
-
-    #[test]
-    fn run_alloc_hint_preset_memory() {
-        let hint_code = "memory[ap] = segments.add()".as_bytes();
-        let mut vm = VirtualMachine::new(
-            BigInt::new(Sign::Plus, vec![1, 0, 0, 0, 0, 0, 17, 134217728]),
-            Vec::new(),
-            false,
-        );
-        //Add 3 segments to the memory
-        for _ in 0..3 {
-            vm.segments.add(&mut vm.memory, None);
-        }
-        vm.run_context.ap = MaybeRelocatable::from((2, 6));
-        //ids and references are not needed for this test
-        let mut variables = get_vm_proxy(&mut vm);
-        execute_hint(
-            &mut variables,
-            hint_code,
-            HashMap::new(),
-            &ApTracking::new(),
-        )
-        .expect("Error while executing hint");
-        //Segment N°4 is added
-        assert_eq!(vm.segments.num_segments, 4);
-        //new segment base (3,0) is inserted into ap (2,6)
-        assert_eq!(
-            vm.memory.get(&MaybeRelocatable::from((2, 6))),
-            Ok(Some(&MaybeRelocatable::from((3, 0))))
-=======
 impl HintReference {
     pub fn new_simple(offset1: i32) -> Self {
         HintReference {
@@ -293,102 +102,114 @@
 impl HintExecutor for BuiltinHintExecutor {
     fn execute_hint(
         &self,
-        vm: &mut VirtualMachine,
+        vm_proxy: &mut VMProxy,
         code: &str,
         ids: &HashMap<String, BigInt>,
         ap_tracking: &ApTracking,
     ) -> Result<(), VirtualMachineError> {
         match code {
-            hint_code::ADD_SEGMENT => add_segment(vm),
-            hint_code::IS_NN => is_nn(vm, ids, None),
-            hint_code::IS_NN_OUT_OF_RANGE => is_nn_out_of_range(vm, ids, None),
-            hint_code::IS_LE_FELT => is_le_felt(vm, ids, None),
-            hint_code::ASSERT_LE_FELT => assert_le_felt(vm, ids, None),
-            hint_code::ASSERT_250_BITS => assert_250_bit(vm, ids, None),
-            hint_code::IS_POSITIVE => is_positive(vm, ids, Some(ap_tracking)),
-            hint_code::SPLIT_INT_ASSERT_RANGE => split_int_assert_range(vm, ids, None),
-            hint_code::SPLIT_INT => split_int(vm, ids, None),
-            hint_code::ASSERT_NOT_EQUAL => assert_not_equal(vm, ids, None),
-            hint_code::ASSERT_NN => assert_nn(vm, ids, None),
-            hint_code::SQRT => sqrt(vm, ids, None),
-            hint_code::ASSERT_NOT_ZERO => assert_not_zero(vm, ids, None),
-            hint_code::VM_EXIT_SCOPE => exit_scope(vm),
-            hint_code::MEMCPY_ENTER_SCOPE => memcpy_enter_scope(vm, ids, Some(ap_tracking)),
-            hint_code::MEMSET_ENTER_SCOPE => memset_enter_scope(vm, ids, Some(ap_tracking)),
+            hint_code::ADD_SEGMENT => add_segment(vm_proxy),
+            hint_code::IS_NN => is_nn(vm_proxy, ids, None),
+            hint_code::IS_NN_OUT_OF_RANGE => is_nn_out_of_range(vm_proxy, ids, None),
+            hint_code::IS_LE_FELT => is_le_felt(vm_proxy, ids, None),
+            hint_code::ASSERT_LE_FELT => assert_le_felt(vm_proxy, ids, None),
+            hint_code::ASSERT_250_BITS => assert_250_bit(vm_proxy, ids, None),
+            hint_code::IS_POSITIVE => is_positive(vm_proxy, ids, Some(ap_tracking)),
+            hint_code::SPLIT_INT_ASSERT_RANGE => split_int_assert_range(vm_proxy, ids, None),
+            hint_code::SPLIT_INT => split_int(vm_proxy, ids, None),
+            hint_code::ASSERT_NOT_EQUAL => assert_not_equal(vm_proxy, ids, None),
+            hint_code::ASSERT_NN => assert_nn(vm_proxy, ids, None),
+            hint_code::SQRT => sqrt(vm_proxy, ids, None),
+            hint_code::ASSERT_NOT_ZERO => assert_not_zero(vm_proxy, ids, None),
+            hint_code::VM_EXIT_SCOPE => exit_scope(vm_proxy),
+            hint_code::MEMCPY_ENTER_SCOPE => memcpy_enter_scope(vm_proxy, ids, Some(ap_tracking)),
+            hint_code::MEMSET_ENTER_SCOPE => memset_enter_scope(vm_proxy, ids, Some(ap_tracking)),
             hint_code::MEMCPY_CONTINUE_COPYING => {
-                memcpy_continue_copying(vm, ids, Some(ap_tracking))
-            }
-            hint_code::MEMSET_CONTINUE_LOOP => memset_continue_loop(vm, ids, Some(ap_tracking)),
-            hint_code::SPLIT_FELT => split_felt(vm, ids, None),
-            hint_code::UNSIGNED_DIV_REM => unsigned_div_rem(vm, ids, None),
-            hint_code::SIGNED_DIV_REM => signed_div_rem(vm, ids, None),
-            hint_code::ASSERT_LT_FELT => assert_lt_felt(vm, ids, None),
-            hint_code::FIND_ELEMENT => find_element(vm, ids, None),
-            hint_code::SEARCH_SORTED_LOWER => search_sorted_lower(vm, ids, None),
-            hint_code::POW => pow(vm, ids, Some(ap_tracking)),
-            hint_code::SET_ADD => set_add(vm, ids, None),
-            hint_code::DICT_NEW => dict_new(vm),
-            hint_code::DICT_READ => dict_read(vm, ids, None),
-            hint_code::DICT_WRITE => dict_write(vm, ids, None),
-            hint_code::DEFAULT_DICT_NEW => default_dict_new(vm, ids, Some(ap_tracking)),
+                memcpy_continue_copying(vm_proxy, ids, Some(ap_tracking))
+            }
+            hint_code::MEMSET_CONTINUE_LOOP => {
+                memset_continue_loop(vm_proxy, ids, Some(ap_tracking))
+            }
+            hint_code::SPLIT_FELT => split_felt(vm_proxy, ids, None),
+            hint_code::UNSIGNED_DIV_REM => unsigned_div_rem(vm_proxy, ids, None),
+            hint_code::SIGNED_DIV_REM => signed_div_rem(vm_proxy, ids, None),
+            hint_code::ASSERT_LT_FELT => assert_lt_felt(vm_proxy, ids, None),
+            hint_code::FIND_ELEMENT => find_element(vm_proxy, ids, None),
+            hint_code::SEARCH_SORTED_LOWER => search_sorted_lower(vm_proxy, ids, None),
+            hint_code::POW => pow(vm_proxy, ids, Some(ap_tracking)),
+            hint_code::SET_ADD => set_add(vm_proxy, ids, None),
+            hint_code::DICT_NEW => dict_new(vm_proxy),
+            hint_code::DICT_READ => dict_read(vm_proxy, ids, None),
+            hint_code::DICT_WRITE => dict_write(vm_proxy, ids, None),
+            hint_code::DEFAULT_DICT_NEW => default_dict_new(vm_proxy, ids, Some(ap_tracking)),
             hint_code::SQUASH_DICT_INNER_FIRST_ITERATION => {
-                squash_dict_inner_first_iteration(vm, ids, Some(ap_tracking))
-            }
-            hint_code::USORT_ENTER_SCOPE => usort_enter_scope(vm),
-            hint_code::USORT_BODY => usort_body(vm, ids, None),
-            hint_code::USORT_VERIFY => verify_usort(vm, ids, None),
-            hint_code::USORT_VERIFY_MULTIPLICITY_ASSERT => verify_multiplicity_assert(vm),
-            hint_code::USORT_VERIFY_MULTIPLICITY_BODY => verify_multiplicity_body(vm, ids, None),
-            hint_code::BLAKE2S_COMPUTE => compute_blake2s(vm, ids, Some(ap_tracking)),
-            hint_code::VERIFY_ZERO => verify_zero(vm, ids, Some(ap_tracking)),
-            hint_code::NONDET_BIGINT3 => nondet_bigint3(vm, ids, Some(ap_tracking)),
-            hint_code::REDUCE => reduce(vm, ids, None),
-            hint_code::BLAKE2S_FINALIZE => finalize_blake2s(vm, ids, Some(ap_tracking)),
-            hint_code::BLAKE2S_ADD_UINT256 => blake2s_add_uint256(vm, ids, Some(ap_tracking)),
+                squash_dict_inner_first_iteration(vm_proxy, ids, Some(ap_tracking))
+            }
+            hint_code::USORT_ENTER_SCOPE => usort_enter_scope(vm_proxy),
+            hint_code::USORT_BODY => usort_body(vm_proxy, ids, None),
+            hint_code::USORT_VERIFY => verify_usort(vm_proxy, ids, None),
+            hint_code::USORT_VERIFY_MULTIPLICITY_ASSERT => verify_multiplicity_assert(vm_proxy),
+            hint_code::USORT_VERIFY_MULTIPLICITY_BODY => {
+                verify_multiplicity_body(vm_proxy, ids, None)
+            }
+            hint_code::BLAKE2S_COMPUTE => compute_blake2s(vm_proxy, ids, Some(ap_tracking)),
+            hint_code::VERIFY_ZERO => verify_zero(vm_proxy, ids, Some(ap_tracking)),
+            hint_code::NONDET_BIGINT3 => nondet_bigint3(vm_proxy, ids, Some(ap_tracking)),
+            hint_code::REDUCE => reduce(vm_proxy, ids, None),
+            hint_code::BLAKE2S_FINALIZE => finalize_blake2s(vm_proxy, ids, Some(ap_tracking)),
+            hint_code::BLAKE2S_ADD_UINT256 => blake2s_add_uint256(vm_proxy, ids, Some(ap_tracking)),
             hint_code::BLAKE2S_ADD_UINT256_BIGEND => {
-                blake2s_add_uint256_bigend(vm, ids, Some(ap_tracking))
-            }
-            hint_code::UNSAFE_KECCAK => unsafe_keccak(vm, ids, None),
-            hint_code::UNSAFE_KECCAK_FINALIZE => unsafe_keccak_finalize(vm, ids, None),
+                blake2s_add_uint256_bigend(vm_proxy, ids, Some(ap_tracking))
+            }
+            hint_code::UNSAFE_KECCAK => unsafe_keccak(vm_proxy, ids, None),
+            hint_code::UNSAFE_KECCAK_FINALIZE => unsafe_keccak_finalize(vm_proxy, ids, None),
             hint_code::SQUASH_DICT_INNER_SKIP_LOOP => {
-                squash_dict_inner_skip_loop(vm, ids, Some(ap_tracking))
+                squash_dict_inner_skip_loop(vm_proxy, ids, Some(ap_tracking))
             }
             hint_code::SQUASH_DICT_INNER_CHECK_ACCESS_INDEX => {
-                squash_dict_inner_check_access_index(vm, ids, Some(ap_tracking))
+                squash_dict_inner_check_access_index(vm_proxy, ids, Some(ap_tracking))
             }
             hint_code::SQUASH_DICT_INNER_CONTINUE_LOOP => {
-                squash_dict_inner_continue_loop(vm, ids, Some(ap_tracking))
-            }
-            hint_code::SQUASH_DICT_INNER_ASSERT_LEN_KEYS => squash_dict_inner_assert_len_keys(vm),
-            hint_code::SQUASH_DICT_INNER_LEN_ASSERT => squash_dict_inner_len_assert(vm),
+                squash_dict_inner_continue_loop(vm_proxy, ids, Some(ap_tracking))
+            }
+            hint_code::SQUASH_DICT_INNER_ASSERT_LEN_KEYS => {
+                squash_dict_inner_assert_len_keys(vm_proxy)
+            }
+            hint_code::SQUASH_DICT_INNER_LEN_ASSERT => squash_dict_inner_len_assert(vm_proxy),
             hint_code::SQUASH_DICT_INNER_USED_ACCESSES_ASSERT => {
-                squash_dict_inner_used_accesses_assert(vm, ids, Some(ap_tracking))
+                squash_dict_inner_used_accesses_assert(vm_proxy, ids, Some(ap_tracking))
             }
             hint_code::SQUASH_DICT_INNER_NEXT_KEY => {
-                squash_dict_inner_next_key(vm, ids, Some(ap_tracking))
-            }
-            hint_code::SQUASH_DICT => squash_dict(vm, ids, Some(ap_tracking)),
-            hint_code::VM_ENTER_SCOPE => enter_scope(vm),
-            hint_code::DICT_UPDATE => dict_update(vm, ids, None),
-            hint_code::DICT_SQUASH_COPY_DICT => dict_squash_copy_dict(vm, ids, Some(ap_tracking)),
-            hint_code::DICT_SQUASH_UPDATE_PTR => dict_squash_update_ptr(vm, ids, Some(ap_tracking)),
-            hint_code::UINT256_ADD => uint256_add(vm, ids, None),
-            hint_code::SPLIT_64 => split_64(vm, ids, None),
-            hint_code::UINT256_SQRT => uint256_sqrt(vm, ids, None),
-            hint_code::UINT256_SIGNED_NN => uint256_signed_nn(vm, ids, None),
-            hint_code::UINT256_UNSIGNED_DIV_REM => uint256_unsigned_div_rem(vm, ids, None),
-            hint_code::BIGINT_TO_UINT256 => bigint_to_uint256(vm, ids, None),
-            hint_code::IS_ZERO_PACK => is_zero_pack(vm, ids, None),
-            hint_code::IS_ZERO_NONDET => is_zero_nondet(vm),
-            hint_code::IS_ZERO_ASSIGN_SCOPE_VARS => is_zero_assign_scope_variables(vm),
-            hint_code::DIV_MOD_N_PACKED_DIVMOD => div_mod_n_packed_divmod(vm, ids, None),
-            hint_code::DIV_MOD_N_SAFE_DIV => div_mod_n_safe_div(vm),
-            hint_code::GET_POINT_FROM_X => get_point_from_x(vm, ids, Some(ap_tracking)),
-            hint_code::EC_NEGATE => ec_negate(vm, ids, None),
-            hint_code::EC_DOUBLE_SCOPE => compute_doubling_slope(vm, ids, None),
-            hint_code::COMPUTE_SLOPE => compute_slope(vm, ids, None),
-            hint_code::EC_DOUBLE_ASSIGN_NEW_X => ec_double_assign_new_x(vm, ids, Some(ap_tracking)),
-            hint_code::EC_DOUBLE_ASSIGN_NEW_Y => ec_double_assign_new_y(vm),
+                squash_dict_inner_next_key(vm_proxy, ids, Some(ap_tracking))
+            }
+            hint_code::SQUASH_DICT => squash_dict(vm_proxy, ids, Some(ap_tracking)),
+            hint_code::VM_ENTER_SCOPE => enter_scope(vm_proxy),
+            hint_code::DICT_UPDATE => dict_update(vm_proxy, ids, None),
+            hint_code::DICT_SQUASH_COPY_DICT => {
+                dict_squash_copy_dict(vm_proxy, ids, Some(ap_tracking))
+            }
+            hint_code::DICT_SQUASH_UPDATE_PTR => {
+                dict_squash_update_ptr(vm_proxy, ids, Some(ap_tracking))
+            }
+            hint_code::UINT256_ADD => uint256_add(vm_proxy, ids, None),
+            hint_code::SPLIT_64 => split_64(vm_proxy, ids, None),
+            hint_code::UINT256_SQRT => uint256_sqrt(vm_proxy, ids, None),
+            hint_code::UINT256_SIGNED_NN => uint256_signed_nn(vm_proxy, ids, None),
+            hint_code::UINT256_UNSIGNED_DIV_REM => uint256_unsigned_div_rem(vm_proxy, ids, None),
+            hint_code::BIGINT_TO_UINT256 => bigint_to_uint256(vm_proxy, ids, None),
+            hint_code::IS_ZERO_PACK => is_zero_pack(vm_proxy, ids, None),
+            hint_code::IS_ZERO_NONDET => is_zero_nondet(vm_proxy),
+            hint_code::IS_ZERO_ASSIGN_SCOPE_VARS => is_zero_assign_scope_variables(vm_proxy),
+            hint_code::DIV_MOD_N_PACKED_DIVMOD => div_mod_n_packed_divmod(vm_proxy, ids, None),
+            hint_code::DIV_MOD_N_SAFE_DIV => div_mod_n_safe_div(vm_proxy),
+            hint_code::GET_POINT_FROM_X => get_point_from_x(vm_proxy, ids, Some(ap_tracking)),
+            hint_code::EC_NEGATE => ec_negate(vm_proxy, ids, None),
+            hint_code::EC_DOUBLE_SCOPE => compute_doubling_slope(vm_proxy, ids, None),
+            hint_code::COMPUTE_SLOPE => compute_slope(vm_proxy, ids, None),
+            hint_code::EC_DOUBLE_ASSIGN_NEW_X => {
+                ec_double_assign_new_x(vm_proxy, ids, Some(ap_tracking))
+            }
+            hint_code::EC_DOUBLE_ASSIGN_NEW_Y => ec_double_assign_new_y(vm_proxy),
             code => Err(VirtualMachineError::UnknownHint(code.to_string())),
         }
     }
@@ -406,14 +227,21 @@
     use super::*;
 
     static HINT_EXECUTOR: BuiltinHintExecutor = BuiltinHintExecutor {};
+    use crate::types::hint_executor::HintExecutor;
 
     #[test]
     fn run_alloc_hint_empty_memory() {
         let hint_code = "memory[ap] = segments.add()";
         let mut vm = vm!();
         //ids and references are not needed for this test
-        vm.hint_executor
-            .execute_hint(&mut vm, hint_code, &HashMap::new(), &ApTracking::new())
+        let mut vm_proxy = get_vm_proxy(&mut vm);
+        HINT_EXECUTOR
+            .execute_hint(
+                &mut vm_proxy,
+                hint_code,
+                &HashMap::new(),
+                &ApTracking::new(),
+            )
             .expect("Error while executing hint");
         //first new segment is added
         assert_eq!(vm.segments.num_segments, 1);
@@ -421,57 +249,27 @@
         assert_eq!(
             vm.memory.get(&MaybeRelocatable::from((0, 0))),
             Ok(Some(&MaybeRelocatable::from((0, 0))))
->>>>>>> 7281369b
         );
     }
 
     #[test]
-<<<<<<< HEAD
-    fn run_alloc_hint_ap_is_not_empty() {
-        let hint_code = "memory[ap] = segments.add()".as_bytes();
-        let mut vm = VirtualMachine::new(
-            BigInt::new(Sign::Plus, vec![1, 0, 0, 0, 0, 0, 17, 134217728]),
-            Vec::new(),
-            false,
-        );
-=======
     fn run_alloc_hint_preset_memory() {
         let hint_code = "memory[ap] = segments.add()";
         let mut vm = vm!();
->>>>>>> 7281369b
         //Add 3 segments to the memory
         for _ in 0..3 {
             vm.segments.add(&mut vm.memory, None);
         }
         vm.run_context.ap = MaybeRelocatable::from((2, 6));
-<<<<<<< HEAD
-        //Insert something into ap
-        vm.memory
-            .insert(
-                &MaybeRelocatable::from((2, 6)),
-                &MaybeRelocatable::from((2, 6)),
-            )
-            .unwrap();
         //ids and references are not needed for this test
-        let mut variables = get_vm_proxy(&mut vm);
-        assert_eq!(
-            execute_hint(
-                &mut variables,
+        let mut vm_proxy = get_vm_proxy(&mut vm);
+        HINT_EXECUTOR
+            .execute_hint(
+                &mut vm_proxy,
                 hint_code,
-                HashMap::new(),
-                &ApTracking::new()
-            ),
-            Err(VirtualMachineError::MemoryError(
-                MemoryError::InconsistentMemory(
-                    MaybeRelocatable::from((2, 6)),
-                    MaybeRelocatable::from((2, 6)),
-                    MaybeRelocatable::from((3, 0))
-                )
-            ))
-=======
-        //ids and references are not needed for this test
-        vm.hint_executor
-            .execute_hint(&mut vm, hint_code, &HashMap::new(), &ApTracking::new())
+                &HashMap::new(),
+                &ApTracking::new(),
+            )
             .expect("Error while executing hint");
         //Segment N°4 is added
         assert_eq!(vm.segments.num_segments, 4);
@@ -479,31 +277,10 @@
         assert_eq!(
             vm.memory.get(&MaybeRelocatable::from((2, 6))),
             Ok(Some(&MaybeRelocatable::from((3, 0))))
->>>>>>> 7281369b
         );
     }
 
     #[test]
-<<<<<<< HEAD
-    fn run_unknown_hint() {
-        let hint_code = "random_invalid_code".as_bytes();
-        let mut vm = VirtualMachine::new(
-            BigInt::new(Sign::Plus, vec![1, 0, 0, 0, 0, 0, 17, 134217728]),
-            Vec::new(),
-            false,
-        );
-        let mut variables = get_vm_proxy(&mut vm);
-        assert_eq!(
-            execute_hint(
-                &mut variables,
-                hint_code,
-                HashMap::new(),
-                &ApTracking::new()
-            ),
-            Err(VirtualMachineError::UnknownHint(
-                String::from_utf8(hint_code.to_vec()).unwrap()
-            ))
-=======
     fn run_alloc_hint_ap_is_not_empty() {
         let hint_code = "memory[ap] = segments.add()";
         let mut vm = vm!();
@@ -520,9 +297,14 @@
             )
             .unwrap();
         //ids and references are not needed for this test
+        let mut vm_proxy = get_vm_proxy(&mut vm);
         assert_eq!(
-            vm.hint_executor
-                .execute_hint(&mut vm, hint_code, &HashMap::new(), &ApTracking::new()),
+            HINT_EXECUTOR.execute_hint(
+                &mut vm_proxy,
+                hint_code,
+                &HashMap::new(),
+                &ApTracking::new()
+            ),
             Err(VirtualMachineError::MemoryError(
                 MemoryError::InconsistentMemory(
                     MaybeRelocatable::from((2, 6)),
@@ -537,12 +319,15 @@
     fn run_unknown_hint() {
         let hint_code = "random_invalid_code";
         let mut vm = vm!();
-
+        let mut vm_proxy = get_vm_proxy(&mut vm);
         assert_eq!(
-            vm.hint_executor
-                .execute_hint(&mut vm, hint_code, &HashMap::new(), &ApTracking::new()),
+            HINT_EXECUTOR.execute_hint(
+                &mut vm_proxy,
+                hint_code,
+                &HashMap::new(),
+                &ApTracking::new()
+            ),
             Err(VirtualMachineError::UnknownHint(hint_code.to_string())),
->>>>>>> 7281369b
         );
     }
 
@@ -569,28 +354,12 @@
         ids.insert(String::from("len"), bigint!(0));
 
         //Create references
-<<<<<<< HEAD
-        vm.references = HashMap::from([(
-            0,
-            HintReference {
-                register: Register::FP,
-                offset1: -2,
-                offset2: 0,
-                inner_dereference: false,
-                ap_tracking_data: None,
-                immediate: None,
-            },
-        )]);
-        let mut variables = get_vm_proxy(&mut vm);
-        assert!(execute_hint(&mut variables, hint_code, ids, &ApTracking::new()).is_ok());
-=======
         vm.references = HashMap::from([(0, HintReference::new_simple(-2))]);
 
-        assert!(vm
-            .hint_executor
-            .execute_hint(&mut vm, hint_code, &ids, &ApTracking::new())
+        let mut vm_proxy = get_vm_proxy(&mut vm);
+        assert!(HINT_EXECUTOR
+            .execute_hint(&mut vm_proxy, hint_code, &ids, &ApTracking::new())
             .is_ok());
->>>>>>> 7281369b
     }
 
     #[test]
@@ -617,28 +386,10 @@
         ids.insert(String::from("len"), bigint!(0));
 
         // create references
-<<<<<<< HEAD
-        vm.references = HashMap::from([(
-            0,
-            HintReference {
-                register: Register::FP,
-                offset1: -2,
-                offset2: 0,
-                inner_dereference: false,
-                ap_tracking_data: None,
-                immediate: None,
-            },
-        )]);
-        let mut variables = get_vm_proxy(&mut vm);
+        vm.references = HashMap::from([(0, HintReference::new_simple(-2))]);
+        let mut vm_proxy = get_vm_proxy(&mut vm);
         assert_eq!(
-            execute_hint(&mut variables, hint_code, ids, &ApTracking::new()),
-=======
-        vm.references = HashMap::from([(0, HintReference::new_simple(-2))]);
-
-        assert_eq!(
-            vm.hint_executor
-                .execute_hint(&mut vm, hint_code, &ids, &ApTracking::new()),
->>>>>>> 7281369b
+            HINT_EXECUTOR.execute_hint(&mut vm_proxy, hint_code, &ids, &ApTracking::new()),
             Err(VirtualMachineError::ExpectedInteger(
                 MaybeRelocatable::from((0, 1))
             ))
@@ -673,28 +424,12 @@
         ids.insert(String::from("continue_copying"), bigint!(0));
 
         // create references
-<<<<<<< HEAD
-        vm.references = HashMap::from([(
-            0,
-            HintReference {
-                register: Register::FP,
-                offset1: -2,
-                offset2: 0,
-                inner_dereference: false,
-                ap_tracking_data: None,
-                immediate: None,
-            },
-        )]);
-        let mut variables = get_vm_proxy(&mut vm);
-        assert!(execute_hint(&mut variables, hint_code, ids, &ApTracking::new()).is_ok());
-=======
         vm.references = HashMap::from([(0, HintReference::new_simple(-2))]);
 
-        assert!(vm
-            .hint_executor
-            .execute_hint(&mut vm, hint_code, &ids, &ApTracking::new())
+        let mut vm_proxy = get_vm_proxy(&mut vm);
+        assert!(HINT_EXECUTOR
+            .execute_hint(&mut vm_proxy, hint_code, &ids, &ApTracking::new())
             .is_ok());
->>>>>>> 7281369b
     }
 
     #[test]
@@ -725,28 +460,10 @@
         ids.insert(String::from("continue_copying"), bigint!(0));
 
         // create references
-<<<<<<< HEAD
-        vm.references = HashMap::from([(
-            0,
-            HintReference {
-                register: Register::FP,
-                offset1: -2,
-                offset2: 0,
-                inner_dereference: false,
-                ap_tracking_data: None,
-                immediate: None,
-            },
-        )]);
-        let mut variables = get_vm_proxy(&mut vm);
+        vm.references = HashMap::from([(0, HintReference::new_simple(-2))]);
+        let mut vm_proxy = get_vm_proxy(&mut vm);
         assert_eq!(
-            execute_hint(&mut variables, hint_code, ids, &ApTracking::new()),
-=======
-        vm.references = HashMap::from([(0, HintReference::new_simple(-2))]);
-
-        assert_eq!(
-            vm.hint_executor
-                .execute_hint(&mut vm, hint_code, &ids, &ApTracking::new()),
->>>>>>> 7281369b
+            HINT_EXECUTOR.execute_hint(&mut vm_proxy, hint_code, &ids, &ApTracking::new()),
             Err(VirtualMachineError::VariableNotInScopeError(
                 "n".to_string()
             ))
@@ -781,28 +498,10 @@
         ids.insert(String::from("continue_copying"), bigint!(0));
 
         // create references
-<<<<<<< HEAD
-        vm.references = HashMap::from([(
-            0,
-            HintReference {
-                register: Register::FP,
-                offset1: -2,
-                offset2: 0,
-                inner_dereference: false,
-                ap_tracking_data: None,
-                immediate: None,
-            },
-        )]);
-        let mut variables = get_vm_proxy(&mut vm);
+        vm.references = HashMap::from([(0, HintReference::new_simple(-2))]);
+        let mut vm_proxy = get_vm_proxy(&mut vm);
         assert_eq!(
-            execute_hint(&mut variables, hint_code, ids, &ApTracking::new()),
-=======
-        vm.references = HashMap::from([(0, HintReference::new_simple(-2))]);
-
-        assert_eq!(
-            vm.hint_executor
-                .execute_hint(&mut vm, hint_code, &ids, &ApTracking::new()),
->>>>>>> 7281369b
+            HINT_EXECUTOR.execute_hint(&mut vm_proxy, hint_code, &ids, &ApTracking::new()),
             Err(VirtualMachineError::MemoryError(
                 MemoryError::InconsistentMemory(
                     MaybeRelocatable::from((0, 1)),
@@ -826,22 +525,15 @@
 
         // initialize memory segments
         vm.segments.add(&mut vm.memory, None);
-<<<<<<< HEAD
-        let mut variables = get_vm_proxy(&mut vm);
-        assert!(execute_hint(
-            &mut variables,
-            hint_code,
-            HashMap::new(),
-            &ApTracking::new()
-        )
-        .is_ok());
-=======
-
-        assert!(vm
-            .hint_executor
-            .execute_hint(&mut vm, hint_code, &HashMap::new(), &ApTracking::new())
+        let mut vm_proxy = get_vm_proxy(&mut vm);
+        assert!(HINT_EXECUTOR
+            .execute_hint(
+                &mut vm_proxy,
+                hint_code,
+                &HashMap::new(),
+                &ApTracking::new()
+            )
             .is_ok());
->>>>>>> 7281369b
     }
 
     #[test]
@@ -854,19 +546,14 @@
 
         // initialize memory segments
         vm.segments.add(&mut vm.memory, None);
-        let mut variables = get_vm_proxy(&mut vm);
+        let mut vm_proxy = get_vm_proxy(&mut vm);
         assert_eq!(
-<<<<<<< HEAD
-            execute_hint(
-                &mut variables,
+            HINT_EXECUTOR.execute_hint(
+                &mut vm_proxy,
                 hint_code,
-                HashMap::new(),
+                &HashMap::new(),
                 &ApTracking::new()
             ),
-=======
-            vm.hint_executor
-                .execute_hint(&mut vm, hint_code, &HashMap::new(), &ApTracking::new()),
->>>>>>> 7281369b
             Err(VirtualMachineError::MainScopeError(
                 ExecScopeError::ExitMainScopeError
             ))
@@ -877,28 +564,14 @@
     fn run_enter_scope() {
         let hint_code = "vm_enter_scope()";
         //Create vm
-<<<<<<< HEAD
-        let mut vm = VirtualMachine::new(
-            BigInt::new(Sign::Plus, vec![1, 0, 0, 0, 0, 0, 17, 134217728]),
-            Vec::new(),
-            false,
-        );
-        let mut variables = get_vm_proxy(&mut vm);
+        let mut vm = vm!();
         //Execute the hint
+        let mut vm_proxy = get_vm_proxy(&mut vm);
         assert_eq!(
-            execute_hint(
-                &mut variables,
-                hint_code,
-                HashMap::new(),
-=======
-        let mut vm = vm!();
-        //Execute the hint
-        assert_eq!(
-            vm.hint_executor.execute_hint(
-                &mut vm,
+            HINT_EXECUTOR.execute_hint(
+                &mut vm_proxy,
                 hint_code,
                 &HashMap::new(),
->>>>>>> 7281369b
                 &ApTracking::default()
             ),
             Ok(())
@@ -1005,16 +678,11 @@
             ),
             (3, HintReference::new_simple(0)),
         ]);
-<<<<<<< HEAD
-        let mut variables = get_vm_proxy(&mut vm);
-        assert!(execute_hint(&mut variables, hint_code, ids, &ApTracking::new()).is_ok());
-=======
-
-        assert!(vm
-            .hint_executor
-            .execute_hint(&mut vm, hint_code, &ids, &ApTracking::new())
+
+        let mut vm_proxy = get_vm_proxy(&mut vm);
+        assert!(HINT_EXECUTOR
+            .execute_hint(&mut vm_proxy, hint_code, &ids, &ApTracking::new())
             .is_ok());
->>>>>>> 7281369b
     }
 
     #[test]
@@ -1114,14 +782,9 @@
             ),
             (3, HintReference::new_simple(0)),
         ]);
-        let mut variables = get_vm_proxy(&mut vm);
+        let mut vm_proxy = get_vm_proxy(&mut vm);
         assert_eq!(
-<<<<<<< HEAD
-            execute_hint(&mut variables, hint_code, ids, &ApTracking::new()),
-=======
-            vm.hint_executor
-                .execute_hint(&mut vm, hint_code, &ids, &ApTracking::new()),
->>>>>>> 7281369b
+            HINT_EXECUTOR.execute_hint(&mut vm_proxy, hint_code, &ids, &ApTracking::new()),
             Err(VirtualMachineError::KeccakMaxSize(bigint!(5), bigint!(2)))
         );
     }
@@ -1220,16 +883,11 @@
             ),
             (3, HintReference::new_simple(0)),
         ]);
-<<<<<<< HEAD
-        let mut variables = get_vm_proxy(&mut vm);
-        assert!(execute_hint(&mut variables, hint_code, ids, &ApTracking::new()).is_err());
-=======
-
-        assert!(vm
-            .hint_executor
-            .execute_hint(&mut vm, hint_code, &ids, &ApTracking::new())
+
+        let mut vm_proxy = get_vm_proxy(&mut vm);
+        assert!(HINT_EXECUTOR
+            .execute_hint(&mut vm_proxy, hint_code, &ids, &ApTracking::new())
             .is_err());
->>>>>>> 7281369b
     }
 
     #[test]
@@ -1329,14 +987,9 @@
             ),
             (3, HintReference::new_simple(0)),
         ]);
-        let mut variables = get_vm_proxy(&mut vm);
+        let mut vm_proxy = get_vm_proxy(&mut vm);
         assert_eq!(
-<<<<<<< HEAD
-            execute_hint(&mut variables, hint_code, ids, &ApTracking::new()),
-=======
-            vm.hint_executor
-                .execute_hint(&mut vm, hint_code, &ids, &ApTracking::new()),
->>>>>>> 7281369b
+            HINT_EXECUTOR.execute_hint(&mut vm_proxy, hint_code, &ids, &ApTracking::new()),
             Err(VirtualMachineError::InvalidWordSize(bigint!(-1)))
         );
     }
@@ -1434,16 +1087,11 @@
                 },
             ),
         ]);
-<<<<<<< HEAD
-        let mut variables = get_vm_proxy(&mut vm);
-        assert!(execute_hint(&mut variables, hint_code, ids, &ApTracking::new()).is_ok());
-=======
-
-        assert!(vm
-            .hint_executor
-            .execute_hint(&mut vm, hint_code, &ids, &ApTracking::new())
+
+        let mut vm_proxy = get_vm_proxy(&mut vm);
+        assert!(HINT_EXECUTOR
+            .execute_hint(&mut vm_proxy, hint_code, &ids, &ApTracking::new())
             .is_ok());
->>>>>>> 7281369b
     }
 
     #[test]
@@ -1532,14 +1180,9 @@
                 },
             ),
         ]);
-        let mut variables = get_vm_proxy(&mut vm);
+        let mut vm_proxy = get_vm_proxy(&mut vm);
         assert_eq!(
-<<<<<<< HEAD
-            execute_hint(&mut variables, hint_code, ids, &ApTracking::new()),
-=======
-            vm.hint_executor
-                .execute_hint(&mut vm, hint_code, &ids, &ApTracking::new()),
->>>>>>> 7281369b
+            HINT_EXECUTOR.execute_hint(&mut vm_proxy, hint_code, &ids, &ApTracking::new()),
             Err(VirtualMachineError::NoneInMemoryRange)
         );
     }
@@ -1638,15 +1281,10 @@
                 },
             ),
         ]);
-<<<<<<< HEAD
-        let mut variables = get_vm_proxy(&mut vm);
-        assert!(execute_hint(&mut variables, hint_code, ids, &ApTracking::new()).is_err());
-=======
-
-        assert!(vm
-            .hint_executor
-            .execute_hint(&mut vm, hint_code, &ids, &ApTracking::new())
+
+        let mut vm_proxy = get_vm_proxy(&mut vm);
+        assert!(HINT_EXECUTOR
+            .execute_hint(&mut vm_proxy, hint_code, &ids, &ApTracking::new())
             .is_err());
->>>>>>> 7281369b
     }
 }