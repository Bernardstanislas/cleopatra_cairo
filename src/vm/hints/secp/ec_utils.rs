use crate::bigint;
use crate::math_utils::{ec_double_slope, line_slope};
use crate::serde::deserialize_program::ApTracking;
use crate::types::exec_scope::PyValueType;
use crate::vm::errors::vm_errors::VirtualMachineError;
use crate::vm::hints::hint_utils::{
    get_int_from_scope, get_integer_from_var_name, get_relocatable_from_var_name,
    insert_int_into_scope, insert_value_into_ap,
};
use crate::vm::hints::secp::secp_utils::{pack, SECP_P};
use crate::vm::vm_core::VMProxy;
use num_bigint::BigInt;
use num_integer::Integer;
use std::collections::HashMap;
use std::ops::BitAnd;

/*
Implements hint:
%{
    from starkware.cairo.common.cairo_secp.secp_utils import SECP_P, pack

    y = pack(ids.point.y, PRIME) % SECP_P
    # The modulo operation in python always returns a nonnegative number.
    value = (-y) % SECP_P
%}
*/
pub fn ec_negate(
    vm_proxy: &mut VMProxy,
    ids: &HashMap<String, BigInt>,
    hint_ap_tracking: Option<&ApTracking>,
) -> Result<(), VirtualMachineError> {
    //ids.point
    let point_reloc = get_relocatable_from_var_name("point", ids, vm_proxy, hint_ap_tracking)?;

    //ids.point.y
    let (y_d0, y_d1, y_d2) = (
        vm_proxy.memory.get_integer(&(&point_reloc + 3))?,
        vm_proxy.memory.get_integer(&(&point_reloc + 4))?,
        vm_proxy.memory.get_integer(&(&point_reloc + 5))?,
    );
    let value = (-pack(y_d0, y_d1, y_d2, vm_proxy.prime)).mod_floor(&SECP_P);
    insert_int_into_scope(vm_proxy.exec_scopes, "value", value);
    Ok(())
}

/*
Implements hint:
%{
    from starkware.cairo.common.cairo_secp.secp_utils import SECP_P, pack
    from starkware.python.math_utils import ec_double_slope

    # Compute the slope.
    x = pack(ids.point.x, PRIME)
    y = pack(ids.point.y, PRIME)
    value = slope = ec_double_slope(point=(x, y), alpha=0, p=SECP_P)
%}
*/
pub fn compute_doubling_slope(
    vm_proxy: &mut VMProxy,
    ids: &HashMap<String, BigInt>,
    hint_ap_tracking: Option<&ApTracking>,
) -> Result<(), VirtualMachineError> {
    //ids.point
    let point_reloc = get_relocatable_from_var_name("point", ids, vm_proxy, hint_ap_tracking)?;

    let (x_d0, x_d1, x_d2, y_d0, y_d1, y_d2) = (
        vm_proxy.memory.get_integer(&point_reloc)?,
        vm_proxy.memory.get_integer(&(&point_reloc + 1))?,
        vm_proxy.memory.get_integer(&(&point_reloc + 2))?,
        vm_proxy.memory.get_integer(&(&point_reloc + 3))?,
        vm_proxy.memory.get_integer(&(&point_reloc + 4))?,
        vm_proxy.memory.get_integer(&(&point_reloc + 5))?,
    );

    let value = ec_double_slope(
        (
            pack(x_d0, x_d1, x_d2, vm_proxy.prime),
            pack(y_d0, y_d1, y_d2, vm_proxy.prime),
        ),
        &bigint!(0),
        &SECP_P,
    );
    insert_int_into_scope(vm_proxy.exec_scopes, "value", value.clone());
    insert_int_into_scope(vm_proxy.exec_scopes, "slope", value);
    Ok(())
}

/*
Implements hint:
%{
    from starkware.cairo.common.cairo_secp.secp_utils import SECP_P, pack
    from starkware.python.math_utils import line_slope

    # Compute the slope.
    x0 = pack(ids.point0.x, PRIME)
    y0 = pack(ids.point0.y, PRIME)
    x1 = pack(ids.point1.x, PRIME)
    y1 = pack(ids.point1.y, PRIME)
    value = slope = line_slope(point1=(x0, y0), point2=(x1, y1), p=SECP_P)
%}
*/
pub fn compute_slope(
    vm_proxy: &mut VMProxy,
    ids: &HashMap<String, BigInt>,
    hint_ap_tracking: Option<&ApTracking>,
) -> Result<(), VirtualMachineError> {
    //ids.point0
    let point0_reloc = get_relocatable_from_var_name("point0", ids, vm_proxy, hint_ap_tracking)?;

    let (point0_x_d0, point0_x_d1, point0_x_d2, point0_y_d0, point0_y_d1, point0_y_d2) = (
        vm_proxy.memory.get_integer(&point0_reloc)?,
        vm_proxy.memory.get_integer(&(&point0_reloc + 1))?,
        vm_proxy.memory.get_integer(&(&point0_reloc + 2))?,
        vm_proxy.memory.get_integer(&(&point0_reloc + 3))?,
        vm_proxy.memory.get_integer(&(&point0_reloc + 4))?,
        vm_proxy.memory.get_integer(&(&point0_reloc + 5))?,
    );

    //ids.point1
    let point1_reloc = get_relocatable_from_var_name("point1", ids, vm_proxy, hint_ap_tracking)?;

    let (point1_x_d0, point1_x_d1, point1_x_d2, point1_y_d0, point1_y_d1, point1_y_d2) = (
        vm_proxy.memory.get_integer(&point1_reloc)?,
        vm_proxy.memory.get_integer(&(&point1_reloc + 1))?,
        vm_proxy.memory.get_integer(&(&point1_reloc + 2))?,
        vm_proxy.memory.get_integer(&(&point1_reloc + 3))?,
        vm_proxy.memory.get_integer(&(&point1_reloc + 4))?,
        vm_proxy.memory.get_integer(&(&point1_reloc + 5))?,
    );

    let value = line_slope(
        &(
            pack(point0_x_d0, point0_x_d1, point0_x_d2, vm_proxy.prime),
            pack(point0_y_d0, point0_y_d1, point0_y_d2, vm_proxy.prime),
        ),
        &(
            pack(point1_x_d0, point1_x_d1, point1_x_d2, vm_proxy.prime),
            pack(point1_y_d0, point1_y_d1, point1_y_d2, vm_proxy.prime),
        ),
        &SECP_P,
    );
    insert_int_into_scope(vm_proxy.exec_scopes, "value", value.clone());
    insert_int_into_scope(vm_proxy.exec_scopes, "slope", value);
    Ok(())
}

/*
Implements hint:
%{
    from starkware.cairo.common.cairo_secp.secp_utils import SECP_P, pack

    slope = pack(ids.slope, PRIME)
    x = pack(ids.point.x, PRIME)
    y = pack(ids.point.y, PRIME)

    value = new_x = (pow(slope, 2, SECP_P) - 2 * x) % SECP_P
%}
*/
pub fn ec_double_assign_new_x(
    vm_proxy: &mut VMProxy,
    ids: &HashMap<String, BigInt>,
    hint_ap_tracking: Option<&ApTracking>,
) -> Result<(), VirtualMachineError> {
    //ids.slope
    let slope_reloc = get_relocatable_from_var_name("slope", ids, vm_proxy, hint_ap_tracking)?;

    let (slope_d0, slope_d1, slope_d2) = (
        vm_proxy.memory.get_integer(&slope_reloc)?,
        vm_proxy.memory.get_integer(&(&slope_reloc + 1))?,
        vm_proxy.memory.get_integer(&(&slope_reloc + 2))?,
    );

    //ids.point
    let point_reloc = get_relocatable_from_var_name("point", ids, vm_proxy, hint_ap_tracking)?;

    let (x_d0, x_d1, x_d2, y_d0, y_d1, y_d2) = (
        vm_proxy.memory.get_integer(&point_reloc)?,
        vm_proxy.memory.get_integer(&(&point_reloc + 1))?,
        vm_proxy.memory.get_integer(&(&point_reloc + 2))?,
        vm_proxy.memory.get_integer(&(&point_reloc + 3))?,
        vm_proxy.memory.get_integer(&(&point_reloc + 4))?,
        vm_proxy.memory.get_integer(&(&point_reloc + 5))?,
    );

    let slope = pack(slope_d0, slope_d1, slope_d2, vm_proxy.prime);
    let x = pack(x_d0, x_d1, x_d2, vm_proxy.prime);
    let y = pack(y_d0, y_d1, y_d2, vm_proxy.prime);

    let value = (slope.pow(2) - (&x << 1_usize)).mod_floor(&SECP_P);

    //Assign variables to vm scope
    insert_int_into_scope(vm_proxy.exec_scopes, "slope", slope);
    insert_int_into_scope(vm_proxy.exec_scopes, "x", x);
    insert_int_into_scope(vm_proxy.exec_scopes, "y", y);
    insert_int_into_scope(vm_proxy.exec_scopes, "value", value.clone());
    insert_int_into_scope(vm_proxy.exec_scopes, "new_x", value);
    Ok(())
}

/*
Implements hint:
%{ value = new_y = (slope * (x - new_x) - y) % SECP_P %}
*/
pub fn ec_double_assign_new_y(vm_proxy: &mut VMProxy) -> Result<(), VirtualMachineError> {
    //Get variables from vm scope
    let (slope, x, new_x, y) = (
        get_int_from_scope(vm_proxy.exec_scopes, "slope")?,
        get_int_from_scope(vm_proxy.exec_scopes, "x")?,
        get_int_from_scope(vm_proxy.exec_scopes, "new_x")?,
        get_int_from_scope(vm_proxy.exec_scopes, "y")?,
    );

    let value = (slope * (x - new_x) - y).mod_floor(&SECP_P);
    insert_int_into_scope(vm_proxy.exec_scopes, "value", value.clone());
    insert_int_into_scope(vm_proxy.exec_scopes, "new_y", value);
    Ok(())
}

/*
Implements hint:
%{
    from starkware.cairo.common.cairo_secp.secp_utils import SECP_P, pack

    slope = pack(ids.slope, PRIME)
    x0 = pack(ids.point0.x, PRIME)
    x1 = pack(ids.point1.x, PRIME)
    y0 = pack(ids.point0.y, PRIME)

    value = new_x = (pow(slope, 2, SECP_P) - x0 - x1) % SECP_P
%}
*/
pub fn fast_ec_add_assign_new_x(
    vm_proxy: &mut VMProxy,
    ids: &HashMap<String, BigInt>,
    hint_ap_tracking: Option<&ApTracking>,
) -> Result<(), VirtualMachineError> {
    //ids.slope
    let slope_reloc = get_relocatable_from_var_name("slope", ids, vm_proxy, hint_ap_tracking)?;

    let (slope_d0, slope_d1, slope_d2) = (
        vm_proxy.memory.get_integer(&slope_reloc)?,
        vm_proxy.memory.get_integer(&(&slope_reloc + 1))?,
        vm_proxy.memory.get_integer(&(&slope_reloc + 2))?,
    );

    //ids.point0
    let point0_reloc = get_relocatable_from_var_name("point0", ids, vm_proxy, hint_ap_tracking)?;

    let (point0_x_d0, point0_x_d1, point0_x_d2, point0_y_d0, point0_y_d1, point0_y_d2) = (
        vm_proxy.memory.get_integer(&point0_reloc)?,
        vm_proxy.memory.get_integer(&(&point0_reloc + 1))?,
        vm_proxy.memory.get_integer(&(&point0_reloc + 2))?,
        vm_proxy.memory.get_integer(&(&point0_reloc + 3))?,
        vm_proxy.memory.get_integer(&(&point0_reloc + 4))?,
        vm_proxy.memory.get_integer(&(&point0_reloc + 5))?,
    );

    //ids.point1.x
    let point1_reloc = get_relocatable_from_var_name("point1", ids, vm_proxy, hint_ap_tracking)?;

    let (point1_x_d0, point1_x_d1, point1_x_d2) = (
        vm_proxy.memory.get_integer(&point1_reloc)?,
        vm_proxy.memory.get_integer(&(&point1_reloc + 1))?,
        vm_proxy.memory.get_integer(&(&point1_reloc + 2))?,
    );

    let slope = pack(slope_d0, slope_d1, slope_d2, vm_proxy.prime);
    let x0 = pack(point0_x_d0, point0_x_d1, point0_x_d2, vm_proxy.prime);
    let x1 = pack(point1_x_d0, point1_x_d1, point1_x_d2, vm_proxy.prime);
    let y0 = pack(point0_y_d0, point0_y_d1, point0_y_d2, vm_proxy.prime);

    let value = (slope.pow(2) - &x0 - x1).mod_floor(&SECP_P);

    //Assign variables to vm scope
    vm_proxy
        .exec_scopes
        .assign_or_update_variable("slope", PyValueType::BigInt(slope));

    vm_proxy
        .exec_scopes
        .assign_or_update_variable("x0", PyValueType::BigInt(x0));

    vm_proxy
        .exec_scopes
        .assign_or_update_variable("y0", PyValueType::BigInt(y0));

    vm_proxy
        .exec_scopes
        .assign_or_update_variable("value", PyValueType::BigInt(value.clone()));

    vm_proxy
        .exec_scopes
        .assign_or_update_variable("new_x", PyValueType::BigInt(value));

    Ok(())
}

/*
Implements hint:
%{ value = new_y = (slope * (x0 - new_x) - y0) % SECP_P %}
*/
pub fn fast_ec_add_assign_new_y(vm_proxy: &mut VMProxy) -> Result<(), VirtualMachineError> {
    //Get variables from vm scope
    let (slope, x0, new_x, y0) = (
        get_int_from_scope(vm_proxy.exec_scopes, "slope")?,
        get_int_from_scope(vm_proxy.exec_scopes, "x0")?,
        get_int_from_scope(vm_proxy.exec_scopes, "new_x")?,
        get_int_from_scope(vm_proxy.exec_scopes, "y0")?,
    );

    let value = (slope * (x0 - new_x) - y0).mod_floor(&SECP_P);

    vm_proxy
        .exec_scopes
        .assign_or_update_variable("value", PyValueType::BigInt(value.clone()));

    vm_proxy
        .exec_scopes
        .assign_or_update_variable("new_y", PyValueType::BigInt(value));

    Ok(())
}

/*
Implements hint:
%{ memory[ap] = (ids.scalar % PRIME) % 2 %}
*/
pub fn ec_mul_inner(
    vm_proxy: &mut VMProxy,
    ids: &HashMap<String, BigInt>,
    hint_ap_tracking: Option<&ApTracking>,
) -> Result<(), VirtualMachineError> {
    //(ids.scalar % PRIME) % 2
    let scalar = get_integer_from_var_name("scalar", ids, vm_proxy, hint_ap_tracking)?
        .mod_floor(vm_proxy.prime)
        .bitand(bigint!(1));
    insert_value_into_ap(vm_proxy.memory, vm_proxy.run_context, scalar)
}

#[cfg(test)]
mod tests {
    use super::*;
    use crate::bigint_str;
    use crate::types::exec_scope::PyValueType;
    use crate::types::relocatable::MaybeRelocatable;
    use crate::utils::test_utils::*;
    use crate::vm::errors::memory_errors::MemoryError;
    use crate::vm::hints::execute_hint::{get_vm_proxy, BuiltinHintExecutor, HintReference};
    use crate::vm::runners::builtin_runner::RangeCheckBuiltinRunner;
    use crate::vm::vm_core::VirtualMachine;
    use crate::vm::vm_memory::memory::Memory;
    use num_bigint::{BigInt, Sign};

    static HINT_EXECUTOR: BuiltinHintExecutor = BuiltinHintExecutor {};
    use crate::types::hint_executor::HintExecutor;

    #[test]
    fn run_ec_negate_ok() {
        let hint_code = "from starkware.cairo.common.cairo_secp.secp_utils import SECP_P, pack\n\ny = pack(ids.point.y, PRIME) % SECP_P\n# The modulo operation in python always returns a nonnegative number.\nvalue = (-y) % SECP_P";
        let mut vm = vm_with_range_check!();

        vm.memory = memory![((1, 3), 2645i32), ((1, 4), 454i32), ((1, 5), 206i32)];
        //Initialize fp
        vm.run_context.fp = MaybeRelocatable::from((1, 1));
        //Create ids
        let ids = ids!["point"];

        //Create references
        vm.references = references!(1);
        //Check 'value' is not defined in the vm scope
        assert_eq!(
            vm.exec_scopes.get_local_variables().unwrap().get("value"),
            None
        );
        //Execute the hint
        let mut vm_proxy = get_vm_proxy(&mut vm);
        assert_eq!(
            HINT_EXECUTOR.execute_hint(&mut vm_proxy, hint_code, &ids, &ApTracking::new()),
            Ok(())
        );
        //Check 'value' is defined in the vm scope
        assert_eq!(
            vm.exec_scopes.get_local_variables().unwrap().get("value"),
            Some(&PyValueType::BigInt(bigint_str!(
                b"115792089237316195423569751828682367333329274433232027476421668138471189901786"
            )))
        );
    }

    #[test]
    fn run_compute_doubling_slope_ok() {
        let hint_code = "from starkware.cairo.common.cairo_secp.secp_utils import SECP_P, pack\nfrom starkware.python.math_utils import ec_double_slope\n\n# Compute the slope.\nx = pack(ids.point.x, PRIME)\ny = pack(ids.point.y, PRIME)\nvalue = slope = ec_double_slope(point=(x, y), alpha=0, p=SECP_P)";
        let mut vm = vm_with_range_check!();
        vm.memory = memory![
            ((1, 0), 614323u64),
            ((1, 1), 5456867u64),
            ((1, 2), 101208u64),
            ((1, 3), 773712524u64),
            ((1, 4), 77371252u64),
            ((1, 5), 5298795u64)
        ];

        //Initialize fp
        vm.run_context.fp = MaybeRelocatable::from((1, 1));

        //Create ids
        let ids = ids!["point"];

        //Create references
        vm.references = references!(1);

        //Check 'value' is not defined in the vm scope
        assert_eq!(
            vm.exec_scopes.get_local_variables().unwrap().get("value"),
            None
        );

        //Check 'slope' is not defined in the vm scope
        assert_eq!(
            vm.exec_scopes.get_local_variables().unwrap().get("slope"),
            None
        );

        //Execute the hint
        let mut vm_proxy = get_vm_proxy(&mut vm);
        assert_eq!(
            HINT_EXECUTOR.execute_hint(&mut vm_proxy, hint_code, &ids, &ApTracking::new()),
            Ok(())
        );

        //Check 'value' is defined in the vm scope
        assert_eq!(
            vm.exec_scopes.get_local_variables().unwrap().get("value"),
            Some(&PyValueType::BigInt(bigint_str!(
                b"40442433062102151071094722250325492738932110061897694430475034100717288403728"
            )))
        );

        //Check 'slope' is defined in the vm scope
        assert_eq!(
            vm.exec_scopes.get_local_variables().unwrap().get("slope"),
            Some(&PyValueType::BigInt(bigint_str!(
                b"40442433062102151071094722250325492738932110061897694430475034100717288403728"
            )))
        );
    }

    #[test]
    fn run_compute_slope_ok() {
        let hint_code = "from starkware.cairo.common.cairo_secp.secp_utils import SECP_P, pack\nfrom starkware.python.math_utils import line_slope\n\n# Compute the slope.\nx0 = pack(ids.point0.x, PRIME)\ny0 = pack(ids.point0.y, PRIME)\nx1 = pack(ids.point1.x, PRIME)\ny1 = pack(ids.point1.y, PRIME)\nvalue = slope = line_slope(point1=(x0, y0), point2=(x1, y1), p=SECP_P)";
        let mut vm = vm_with_range_check!();

        //Insert ids.point0 and ids.point1 into memory
        vm.memory = memory![
            ((1, 0), 134),
            ((1, 1), 5123),
            ((1, 2), 140),
            ((1, 3), 1232),
            ((1, 4), 4652),
            ((1, 5), 720),
            ((1, 6), 156),
            ((1, 7), 6545),
            ((1, 8), 100010),
            ((1, 9), 1123),
            ((1, 10), 1325),
            ((1, 11), 910)
        ];

        //Initialize fp
        vm.run_context.fp = MaybeRelocatable::from((1, 14));

        //Create ids
        let ids = ids!["point0", "point1"];

        //Create references
        vm.references = not_continuous_references![-14, -8];

        //Check 'value' is not defined in the vm scope
        assert_eq!(
            vm.exec_scopes.get_local_variables().unwrap().get("value"),
            None
        );

        //Check 'slope' is not defined in the vm scope
        assert_eq!(
            vm.exec_scopes.get_local_variables().unwrap().get("slope"),
            None
        );

        //Execute the hint
        let mut vm_proxy = get_vm_proxy(&mut vm);
        assert_eq!(
            HINT_EXECUTOR.execute_hint(&mut vm_proxy, &hint_code, &ids, &ApTracking::new()),
            Ok(())
        );

        //Check 'value' is defined in the vm scope
        assert_eq!(
            vm.exec_scopes.get_local_variables().unwrap().get("value"),
            Some(&PyValueType::BigInt(bigint_str!(
                b"41419765295989780131385135514529906223027172305400087935755859001910844026631"
            )))
        );

        //Check 'slope' is defined in the vm scope
        assert_eq!(
            vm.exec_scopes.get_local_variables().unwrap().get("slope"),
            Some(&PyValueType::BigInt(bigint_str!(
                b"41419765295989780131385135514529906223027172305400087935755859001910844026631"
            )))
        );
    }

    #[test]
    fn run_ec_double_assign_new_x_ok() {
        let hint_code = "from starkware.cairo.common.cairo_secp.secp_utils import SECP_P, pack\n\nslope = pack(ids.slope, PRIME)\nx = pack(ids.point.x, PRIME)\ny = pack(ids.point.y, PRIME)\n\nvalue = new_x = (pow(slope, 2, SECP_P) - 2 * x) % SECP_P";
        let mut vm = vm_with_range_check!();

        //Insert ids.point and ids.slope into memory
        vm.memory = memory![
            ((1, 0), 134),
            ((1, 1), 5123),
            ((1, 2), 140),
            ((1, 3), 1232),
            ((1, 4), 4652),
            ((1, 5), 720),
            ((1, 6), 44186171158942157784255469_i128),
            ((1, 7), 54173758974262696047492534_i128),
            ((1, 8), 8106299688661572814170174_i128)
        ];

        //Initialize fp
        vm.run_context.fp = MaybeRelocatable::from((1, 10));

        //Create ids
        let ids = ids!["point", "slope"];

        //Create references
        vm.references = not_continuous_references![-10, -4];

        //Check 'slope' is not defined in the vm scope
        assert_eq!(
            vm.exec_scopes.get_local_variables().unwrap().get("slope"),
            None
        );

        //Check 'x' is not defined in the vm scope
        assert_eq!(vm.exec_scopes.get_local_variables().unwrap().get("x"), None);

        //Check 'y' is not defined in the vm scope
        assert_eq!(vm.exec_scopes.get_local_variables().unwrap().get("y"), None);

        //Check 'value' is not defined in the vm scope
        assert_eq!(
            vm.exec_scopes.get_local_variables().unwrap().get("value"),
            None
        );

        //Check 'new_x' is not defined in the vm scope
        assert_eq!(
            vm.exec_scopes.get_local_variables().unwrap().get("new_x"),
            None
        );

        //Execute the hint
        let mut vm_proxy = get_vm_proxy(&mut vm);
        assert_eq!(
<<<<<<< HEAD
            HINT_EXECUTOR.execute_hint(&mut vm_proxy, &hint_code, &ids, &ap_tracking),
=======
            vm.hint_executor
                .execute_hint(&mut vm, &hint_code, &ids, &ApTracking::new()),
>>>>>>> 949d6b41
            Ok(())
        );

        //Check 'slope' is defined in the vm scope
        assert_eq!(
            vm.exec_scopes.get_local_variables().unwrap().get("slope"),
            Some(&PyValueType::BigInt(bigint_str!(
                b"48526828616392201132917323266456307435009781900148206102108934970258721901549"
            )))
        );

        //Check 'x' is defined in the vm scope
        assert_eq!(
            vm.exec_scopes.get_local_variables().unwrap().get("x"),
            Some(&PyValueType::BigInt(bigint_str!(
                b"838083498911032969414721426845751663479194726707495046"
            )))
        );

        //Check 'y' is defined in the vm scope
        assert_eq!(
            vm.exec_scopes.get_local_variables().unwrap().get("y"),
            Some(&PyValueType::BigInt(bigint_str!(
                b"4310143708685312414132851373791311001152018708061750480"
            )))
        );

        //Check 'value' is defined in the vm scope
        assert_eq!(
            vm.exec_scopes.get_local_variables().unwrap().get("value"),
            Some(&PyValueType::BigInt(bigint_str!(
                b"59479631769792988345961122678598249997181612138456851058217178025444564264149"
            )))
        );

        //Check 'new_x' is defined in the vm scope
        assert_eq!(
            vm.exec_scopes.get_local_variables().unwrap().get("new_x"),
            Some(&PyValueType::BigInt(bigint_str!(
                b"59479631769792988345961122678598249997181612138456851058217178025444564264149"
            )))
        );
    }

    #[test]
    fn run_ec_double_assign_new_y_ok() {
        let hint_code = "value = new_y = (slope * (x - new_x) - y) % SECP_P";
        let mut vm = vm_with_range_check!();

        //Insert 'slope' into vm scope
        vm.exec_scopes.assign_or_update_variable(
            "slope",
            PyValueType::BigInt(bigint_str!(
                b"48526828616392201132917323266456307435009781900148206102108934970258721901549"
            )),
        );

        //Insert 'x' into vm scope
        vm.exec_scopes.assign_or_update_variable(
            "x",
            PyValueType::BigInt(bigint_str!(
                b"838083498911032969414721426845751663479194726707495046"
            )),
        );

        //Insert 'new_x' into vm scope
        vm.exec_scopes.assign_or_update_variable(
            "new_x",
            PyValueType::BigInt(bigint_str!(
                b"59479631769792988345961122678598249997181612138456851058217178025444564264149"
            )),
        );

        //Insert 'y' into vm scope
        vm.exec_scopes.assign_or_update_variable(
            "y",
            PyValueType::BigInt(bigint_str!(
                b"4310143708685312414132851373791311001152018708061750480"
            )),
        );

        //Check 'value' is not defined in the vm scope
        assert_eq!(
            vm.exec_scopes.get_local_variables().unwrap().get("value"),
            None
        );

        //Execute the hint
        let mut vm_proxy = get_vm_proxy(&mut vm);
        assert_eq!(
            HINT_EXECUTOR.execute_hint(
                &mut vm_proxy,
                hint_code,
                &HashMap::<String, BigInt>::new(),
                &ApTracking::new()
            ),
            Ok(())
        );

        //Check 'value' is defined in the vm scope
        assert_eq!(
            vm.exec_scopes.get_local_variables().unwrap().get("value"),
            Some(&PyValueType::BigInt(bigint_str!(
                b"7948634220683381957329555864604318996476649323793038777651086572350147290350"
            )))
        );

        //Check 'new_y' is defined in the vm scope
        assert_eq!(
            vm.exec_scopes.get_local_variables().unwrap().get("new_y"),
            Some(&PyValueType::BigInt(bigint_str!(
                b"7948634220683381957329555864604318996476649323793038777651086572350147290350"
            )))
        );
    }

    #[test]
    fn run_fast_ec_add_assign_new_x_ok() {
        let hint_code = "from starkware.cairo.common.cairo_secp.secp_utils import SECP_P, pack\n\nslope = pack(ids.slope, PRIME)\nx0 = pack(ids.point0.x, PRIME)\nx1 = pack(ids.point1.x, PRIME)\ny0 = pack(ids.point0.y, PRIME)\n\nvalue = new_x = (pow(slope, 2, SECP_P) - x0 - x1) % SECP_P";
        let mut vm = vm_with_range_check!();

        //Insert ids.point0, ids.point1.x and ids.slope into memory
        vm.memory = memory![
            //ids.point0
            ((1, 0), 89712),
            ((1, 1), 56),
            ((1, 2), 1233409),
            ((1, 3), 980126),
            ((1, 4), 10),
            ((1, 5), 8793),
            //ids.point0.x
            ((1, 6), 1235216451),
            ((1, 7), 5967),
            ((1, 8), 2171381),
            //ids.slope
            ((1, 9), 67470097831679799377177424_i128),
            ((1, 10), 43370026683122492246392730_i128),
            ((1, 11), 16032182557092050689870202_i128)
        ];

        //Initialize fp
        vm.run_context.fp = MaybeRelocatable::from((1, 15));

        //Initialize ap
        vm.run_context.ap = MaybeRelocatable::from((1, 20));

        //Create ids
        let ids = ids!["point0", "point1", "slope"];

        //Create references
        vm.references = not_continuous_references![-15, -9, -6];

        //Check 'value' is not defined in the vm scope
        assert_eq!(
            vm.exec_scopes.get_local_variables().unwrap().get("value"),
            None
        );

        //Check 'new_x' is not defined in the vm scope
        assert_eq!(
            vm.exec_scopes.get_local_variables().unwrap().get("new_x"),
            None
        );

        //Execute the hint
        let mut vm_proxy = get_vm_proxy(&mut vm);
        assert_eq!(
<<<<<<< HEAD
            HINT_EXECUTOR.execute_hint(&mut vm_proxy, &hint_code, &ids, &ap_tracking),
=======
            vm.hint_executor
                .execute_hint(&mut vm, &hint_code, &ids, &ApTracking::new()),
>>>>>>> 949d6b41
            Ok(())
        );

        //Check 'value' is defined in the vm scope
        assert_eq!(
            vm.exec_scopes.get_local_variables().unwrap().get("value"),
            Some(&PyValueType::BigInt(bigint_str!(
                b"8891838197222656627233627110766426698842623939023296165598688719819499152657"
            )))
        );

        //Check 'new_x' is defined in the vm scope
        assert_eq!(
            vm.exec_scopes.get_local_variables().unwrap().get("new_x"),
            Some(&PyValueType::BigInt(bigint_str!(
                b"8891838197222656627233627110766426698842623939023296165598688719819499152657"
            )))
        );
    }

    #[test]
    fn run_fast_ec_add_assign_new_y_ok() {
        let hint_code = "value = new_y = (slope * (x0 - new_x) - y0) % SECP_P";
        let mut vm = vm_with_range_check!();

        //Insert 'slope' into vm scope
        vm.exec_scopes.assign_or_update_variable(
            "slope",
            PyValueType::BigInt(bigint_str!(
                b"48526828616392201132917323266456307435009781900148206102108934970258721901549"
            )),
        );

        //Insert 'x0' into vm scope
        vm.exec_scopes.assign_or_update_variable(
            "x0",
            PyValueType::BigInt(bigint_str!(
                b"838083498911032969414721426845751663479194726707495046"
            )),
        );

        //Insert 'new_x' into vm scope
        vm.exec_scopes.assign_or_update_variable(
            "new_x",
            PyValueType::BigInt(bigint_str!(
                b"59479631769792988345961122678598249997181612138456851058217178025444564264149"
            )),
        );

        //Insert 'y0' into vm scope
        vm.exec_scopes.assign_or_update_variable(
            "y0",
            PyValueType::BigInt(bigint_str!(
                b"4310143708685312414132851373791311001152018708061750480"
            )),
        );

        //Check 'value' is not defined in the vm scope
        assert_eq!(
            vm.exec_scopes.get_local_variables().unwrap().get("value"),
            None
        );

        //Execute the hint
        let mut vm_proxy = get_vm_proxy(&mut vm);
        assert_eq!(
            HINT_EXECUTOR.execute_hint(
                &mut vm_proxy,
                hint_code,
                &HashMap::<String, BigInt>::new(),
                &ApTracking::new()
            ),
            Ok(())
        );

        //Check 'value' is defined in the vm scope
        assert_eq!(
            vm.exec_scopes.get_local_variables().unwrap().get("value"),
            Some(&PyValueType::BigInt(bigint_str!(
                b"7948634220683381957329555864604318996476649323793038777651086572350147290350"
            )))
        );

        //Check 'new_y' is defined in the vm scope
        assert_eq!(
            vm.exec_scopes.get_local_variables().unwrap().get("new_y"),
            Some(&PyValueType::BigInt(bigint_str!(
                b"7948634220683381957329555864604318996476649323793038777651086572350147290350"
            )))
        );
    }

    #[test]
    fn run_ec_mul_inner_ok() {
        let hint_code = "memory[ap] = (ids.scalar % PRIME) % 2";
        let mut vm = vm_with_range_check!();

        let scalar = 89712_i32 + &vm.prime;
        //Insert ids.scalar into memory
        vm.memory = memory![((1, 0), scalar)];

        //Initialize fp
        vm.run_context.fp = MaybeRelocatable::from((1, 1));

        //Initialize ap
        vm.run_context.ap = MaybeRelocatable::from((1, 2));

        //Create ids
        let ids = ids!["scalar"];

        //Create references
        vm.references = references!(1);

        //Execute the hint
        let mut vm_proxy = get_vm_proxy(&mut vm);
        assert_eq!(
            HINT_EXECUTOR.execute_hint(&mut vm_proxy, &hint_code, &ids, &ApTracking::new()),
            Ok(())
        );

        //Check hint memory inserts
        check_memory![&vm.memory, ((1, 2), 0)];
    }
}<|MERGE_RESOLUTION|>--- conflicted
+++ resolved
@@ -565,12 +565,7 @@
         //Execute the hint
         let mut vm_proxy = get_vm_proxy(&mut vm);
         assert_eq!(
-<<<<<<< HEAD
-            HINT_EXECUTOR.execute_hint(&mut vm_proxy, &hint_code, &ids, &ap_tracking),
-=======
-            vm.hint_executor
-                .execute_hint(&mut vm, &hint_code, &ids, &ApTracking::new()),
->>>>>>> 949d6b41
+            HINT_EXECUTOR.execute_hint(&mut vm_proxy, &hint_code, &ids, &ApTracking::default()),
             Ok(())
         );
 
@@ -738,12 +733,7 @@
         //Execute the hint
         let mut vm_proxy = get_vm_proxy(&mut vm);
         assert_eq!(
-<<<<<<< HEAD
-            HINT_EXECUTOR.execute_hint(&mut vm_proxy, &hint_code, &ids, &ap_tracking),
-=======
-            vm.hint_executor
-                .execute_hint(&mut vm, &hint_code, &ids, &ApTracking::new()),
->>>>>>> 949d6b41
+            HINT_EXECUTOR.execute_hint(&mut vm_proxy, &hint_code, &ids, &ApTracking::default()),
             Ok(())
         );
 
